--- conflicted
+++ resolved
@@ -127,13 +127,9 @@
             failure -> logger.error("Failed to start task ["+ transformId +"] in node operation", failure)
         );
 
-<<<<<<< HEAD
+        Long previousCheckpoint = transformPTaskState != null ? transformPTaskState.getCheckpoint() : null;
+
         // <4> Set the previous stats (if they exist), initialize the indexer, start the task (If it is STOPPED)
-=======
-        Long previousCheckpoint = transformPTaskState != null ? transformPTaskState.getCheckpoint() : null;
-
-        // <3> Set the previous stats (if they exist), initialize the indexer, start the task (If it is STOPPED)
->>>>>>> 4b211001
         // Since we don't create the task until `_start` is called, if we see that the task state is stopped, attempt to start
         // Schedule execution regardless
         ActionListener<DataFrameTransformStateAndStats> transformStatsActionListener = ActionListener.wrap(
@@ -173,8 +169,8 @@
             fieldMappings -> {
                 indexerBuilder.setFieldMappings(fieldMappings);
 
-                long inProgressCheckpoint = transformState == null ? 0L :
-                    Math.max(transformState.getCheckpoint(), transformState.getInProgressCheckpoint());
+                long inProgressCheckpoint = transformPTaskState == null ? 0L :
+                    Math.max(transformPTaskState.getCheckpoint(), transformPTaskState.getInProgressCheckpoint());
 
                 logger.debug("Restore in progress or last checkpoint: {}", inProgressCheckpoint);
 
@@ -265,15 +261,6 @@
         }
     }
 
-<<<<<<< HEAD
-    static SchedulerEngine.Schedule next() {
-        return (startTime, now) -> {
-            return now + 10000; // to be fixed, hardcode something
-        };
-    }
-
-=======
->>>>>>> 4b211001
     @Override
     protected AllocatedPersistentTask createTask(long id, String type, String action, TaskId parentTaskId,
             PersistentTasksCustomMetaData.PersistentTask<DataFrameTransform> persistentTask, Map<String, String> headers) {
