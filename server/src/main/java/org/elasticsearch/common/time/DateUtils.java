--- conflicted
+++ resolved
@@ -65,13 +65,8 @@
     public static ZoneId of(String zoneId) {
         String deprecatedId = DEPRECATED_SHORT_TIMEZONES.get(zoneId);
         if (deprecatedId != null) {
-<<<<<<< HEAD
-            DEPRECATION_LOGGER.deprecatedAndMaybeLog("timezone",
+            deprecationLogger.deprecatedAndMaybeLog("timezone",
                 "Use of short timezone id " + zoneId + " is deprecated. Use " + deprecatedId + " instead");
-=======
-            deprecationLogger.deprecatedAndMaybeLog("timezone",
-                "Use of short timezone id " + timeZone.getID() + " is deprecated. Use " + deprecatedId + " instead");
->>>>>>> 73408867
             return ZoneId.of(deprecatedId);
         }
         return ZoneId.of(zoneId);
