--- conflicted
+++ resolved
@@ -31,13 +31,9 @@
 import org.elasticsearch.ElasticsearchException;
 import org.elasticsearch.Version;
 import org.elasticsearch.common.Explicit;
-<<<<<<< HEAD
-import org.elasticsearch.common.geo.builders.ShapeBuilder;
-import org.elasticsearch.common.geo.GeometryIndexer;
-=======
->>>>>>> 3f384634
 import org.elasticsearch.common.geo.GeometryParser;
 import org.elasticsearch.common.geo.GeometryTreeWriter;
+import org.elasticsearch.common.geo.builders.ShapeBuilder;
 import org.elasticsearch.common.io.stream.BytesStreamOutput;
 import org.elasticsearch.common.settings.Settings;
 import org.elasticsearch.geo.geometry.Circle;
@@ -49,15 +45,13 @@
 import org.elasticsearch.geo.geometry.MultiPoint;
 import org.elasticsearch.geo.geometry.MultiPolygon;
 import org.elasticsearch.geo.geometry.Point;
-<<<<<<< HEAD
 import org.elasticsearch.index.fielddata.IndexFieldData;
 import org.elasticsearch.index.fielddata.plain.AbstractLatLonShapeDVIndexFieldData;
 import org.elasticsearch.index.query.QueryShardContext;
 import org.elasticsearch.index.query.QueryShardException;
-=======
 import org.elasticsearch.index.query.VectorGeoShapeQueryProcessor;
->>>>>>> 3f384634
-
+
+import java.io.IOException;
 import java.util.ArrayList;
 import java.util.Arrays;
 import java.util.List;
@@ -98,10 +92,10 @@
         }
 
         @Override
-<<<<<<< HEAD
         public boolean defaultDocValues(Version indexCreated) {
             return Version.V_8_0_0.onOrBefore(indexCreated);
-=======
+        }
+
         protected void setupFieldType(BuilderContext context) {
             super.setupFieldType(context);
 
@@ -111,7 +105,6 @@
             ((GeoShapeFieldType)fieldType()).setGeometryIndexer(new GeoShapeIndexer(orientation == ShapeBuilder.Orientation.RIGHT));
             ((GeoShapeFieldType)fieldType()).setGeometryParser( (parser, mapper) -> geometryParser.parse(parser));
             ((GeoShapeFieldType)fieldType()).setGeometryQueryBuilder(new VectorGeoShapeQueryProcessor());
->>>>>>> 3f384634
         }
     }
 
@@ -173,50 +166,19 @@
         return (GeoShapeFieldType) super.fieldType();
     }
 
-    @Override
-<<<<<<< HEAD
-    public void parse(ParseContext context) throws IOException {
-        try {
-
-            Object shape = context.parseExternalValue(Object.class);
-            if (shape == null) {
-                Geometry geometry = geometryParser.parse(context.parser());
-                if (geometry == null) {
-                    return;
-                }
-                shape = geometryIndexer.prepareForIndexing(geometry);
-            }
-            indexShape(context, shape);
-        } catch (Exception e) {
-            if (ignoreMalformed.value() == false) {
-                throw new MapperParsingException("failed to parse field [{}] of type [{}]", e, fieldType().name(),
-                    fieldType().typeName());
-            }
-            context.addIgnoredField(fieldType().name());
-        }
-    }
-
-    private void indexShape(ParseContext context, Object luceneShape) {
-        if (luceneShape instanceof Geometry) {
-            Geometry geometry = (Geometry) luceneShape;
-            geometry.visit(new LuceneGeometryIndexer(context));
+    protected void indexShape(ParseContext context, Geometry luceneShape) {
+        luceneShape.visit(new LuceneGeometryIndexer(context));
+            luceneShape.visit(new LuceneGeometryIndexer(context));
             if (fieldType().hasDocValues()) {
                 String name = fieldType().name();
                 BinaryGeoShapeDocValuesField docValuesField = (BinaryGeoShapeDocValuesField) context.doc().getByKey(name);
                 if (docValuesField == null) {
-                    docValuesField = new BinaryGeoShapeDocValuesField(name, geometry);
+                    docValuesField = new BinaryGeoShapeDocValuesField(name, luceneShape);
                     context.doc().addWithKey(name, docValuesField);
                 } else {
-                    docValuesField.add(geometry);
+                    docValuesField.add(luceneShape);
                 }
             }
-        } else {
-            throw new IllegalArgumentException("invalid shape type found [" + luceneShape.getClass() + "] while indexing shape");
-        }
-=======
-    protected void indexShape(ParseContext context, Geometry luceneShape) {
-        luceneShape.visit(new LuceneGeometryIndexer(context));
->>>>>>> 3f384634
     }
 
     private class LuceneGeometryIndexer implements GeometryVisitor<Void, RuntimeException> {
@@ -311,7 +273,11 @@
         }
     }
 
-<<<<<<< HEAD
+    @Override
+    protected String contentType() {
+        return CONTENT_TYPE;
+    }
+
     static class BinaryGeoShapeDocValuesField extends CustomDocValuesField {
 
         private List<Geometry> geometries;
@@ -343,10 +309,6 @@
                 throw new ElasticsearchException("failed to encode shape", e);
             }
         }
-=======
-    @Override
-    protected String contentType() {
-        return CONTENT_TYPE;
->>>>>>> 3f384634
+
     }
 }