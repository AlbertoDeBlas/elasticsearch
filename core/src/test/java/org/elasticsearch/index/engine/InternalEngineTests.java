/*
 * Licensed to Elasticsearch under one or more contributor
 * license agreements. See the NOTICE file distributed with
 * this work for additional information regarding copyright
 * ownership. Elasticsearch licenses this file to you under
 * the Apache License, Version 2.0 (the "License"); you may
 * not use this file except in compliance with the License.
 * You may obtain a copy of the License at
 *
 *    http://www.apache.org/licenses/LICENSE-2.0
 *
 * Unless required by applicable law or agreed to in writing,
 * software distributed under the License is distributed on an
 * "AS IS" BASIS, WITHOUT WARRANTIES OR CONDITIONS OF ANY
 * KIND, either express or implied.  See the License for the
 * specific language governing permissions and limitations
 * under the License.
 */

package org.elasticsearch.index.engine;

import org.apache.log4j.AppenderSkeleton;
import org.apache.log4j.Level;
import org.apache.log4j.LogManager;
import org.apache.log4j.Logger;
import org.apache.log4j.spi.LoggingEvent;
import org.apache.lucene.codecs.Codec;
import org.apache.lucene.document.Field;
import org.apache.lucene.document.NumericDocValuesField;
import org.apache.lucene.document.TextField;
import org.apache.lucene.index.DirectoryReader;
import org.apache.lucene.index.IndexWriterConfig;
import org.apache.lucene.index.KeepOnlyLastCommitDeletionPolicy;
import org.apache.lucene.index.LiveIndexWriterConfig;
import org.apache.lucene.index.LogByteSizeMergePolicy;
import org.apache.lucene.index.LogDocMergePolicy;
import org.apache.lucene.index.MergePolicy;
import org.apache.lucene.index.NoMergePolicy;
import org.apache.lucene.index.SnapshotDeletionPolicy;
import org.apache.lucene.index.Term;
import org.apache.lucene.index.TieredMergePolicy;
import org.apache.lucene.search.IndexSearcher;
import org.apache.lucene.search.MatchAllDocsQuery;
import org.apache.lucene.search.TermQuery;
import org.apache.lucene.search.TopDocs;
import org.apache.lucene.store.AlreadyClosedException;
import org.apache.lucene.store.Directory;
import org.apache.lucene.store.MockDirectoryWrapper;
import org.apache.lucene.util.IOUtils;
import org.apache.lucene.util.TestUtil;
import org.elasticsearch.ElasticsearchException;
import org.elasticsearch.Version;
import org.elasticsearch.action.support.TransportActions;
import org.elasticsearch.cluster.metadata.IndexMetaData;
import org.elasticsearch.common.Base64;
import org.elasticsearch.common.Nullable;
import org.elasticsearch.common.bytes.BytesArray;
import org.elasticsearch.common.bytes.BytesReference;
import org.elasticsearch.common.io.FileSystemUtils;
import org.elasticsearch.common.logging.ESLogger;
import org.elasticsearch.common.lucene.Lucene;
import org.elasticsearch.common.lucene.uid.Versions;
import org.elasticsearch.common.settings.Settings;
import org.elasticsearch.common.unit.TimeValue;
import org.elasticsearch.common.util.BigArrays;
import org.elasticsearch.index.Index;
import org.elasticsearch.index.IndexSettings;
import org.elasticsearch.index.VersionType;
import org.elasticsearch.index.analysis.AnalysisService;
import org.elasticsearch.index.codec.CodecService;
import org.elasticsearch.index.engine.Engine.Searcher;
import org.elasticsearch.index.mapper.ContentPath;
import org.elasticsearch.index.mapper.DocumentMapper;
import org.elasticsearch.index.mapper.DocumentMapperForType;
import org.elasticsearch.index.mapper.Mapper.BuilderContext;
import org.elasticsearch.index.mapper.MapperService;
import org.elasticsearch.index.mapper.Mapping;
import org.elasticsearch.index.mapper.MetadataFieldMapper;
import org.elasticsearch.index.mapper.ParseContext.Document;
import org.elasticsearch.index.mapper.core.StringFieldMapper;
import org.elasticsearch.index.mapper.ParsedDocument;
import org.elasticsearch.index.mapper.internal.SourceFieldMapper;
import org.elasticsearch.index.mapper.internal.UidFieldMapper;
import org.elasticsearch.index.mapper.object.RootObjectMapper;
import org.elasticsearch.index.seqno.SequenceNumbersService;
import org.elasticsearch.index.shard.IndexSearcherWrapper;
import org.elasticsearch.index.MergeSchedulerConfig;
import org.elasticsearch.index.shard.ShardId;
import org.elasticsearch.index.shard.ShardUtils;
import org.elasticsearch.index.shard.TranslogRecoveryPerformer;
import org.elasticsearch.index.similarity.SimilarityService;
import org.elasticsearch.index.store.DirectoryService;
import org.elasticsearch.index.store.DirectoryUtils;
import org.elasticsearch.index.store.Store;
import org.elasticsearch.index.translog.Translog;
import org.elasticsearch.index.translog.TranslogConfig;
import org.elasticsearch.indices.IndicesModule;
import org.elasticsearch.indices.mapper.MapperRegistry;
import org.elasticsearch.test.DummyShardLock;
import org.elasticsearch.test.ESTestCase;
import org.elasticsearch.test.IndexSettingsModule;
import org.elasticsearch.threadpool.ThreadPool;
import org.hamcrest.MatcherAssert;
import org.junit.After;
import org.junit.Before;

import java.io.IOException;
import java.io.InputStream;
import java.nio.charset.Charset;
import java.nio.file.DirectoryStream;
import java.nio.file.Files;
import java.nio.file.Path;
import java.util.ArrayList;
import java.util.Arrays;
import java.util.Collections;
import java.util.List;
import java.util.Locale;
import java.util.Map;
import java.util.concurrent.BrokenBarrierException;
import java.util.concurrent.CountDownLatch;
import java.util.concurrent.CyclicBarrier;
import java.util.concurrent.atomic.AtomicBoolean;
import java.util.concurrent.atomic.AtomicInteger;
import java.util.concurrent.atomic.AtomicReference;

import static java.util.Collections.emptyMap;
import static org.elasticsearch.index.engine.Engine.Operation.Origin.PRIMARY;
import static org.elasticsearch.index.engine.Engine.Operation.Origin.REPLICA;
import static org.hamcrest.Matchers.equalTo;
import static org.hamcrest.Matchers.greaterThan;
import static org.hamcrest.Matchers.hasKey;
import static org.hamcrest.Matchers.not;
import static org.hamcrest.Matchers.notNullValue;
import static org.hamcrest.Matchers.nullValue;

public class InternalEngineTests extends ESTestCase {

    protected final ShardId shardId = new ShardId(new Index("index", "_na_"), 1);
    private static final IndexSettings INDEX_SETTINGS = IndexSettingsModule.newIndexSettings("index", Settings.EMPTY);

    protected ThreadPool threadPool;

    private Store store;
    private Store storeReplica;

    protected InternalEngine engine;
    protected InternalEngine replicaEngine;

    private IndexSettings defaultSettings;
    private String codecName;
    private Path primaryTranslogDir;
    private Path replicaTranslogDir;

    @Override
    @Before
    public void setUp() throws Exception {
        super.setUp();

        CodecService codecService = new CodecService(null, logger);
        String name = Codec.getDefault().getName();
        if (Arrays.asList(codecService.availableCodecs()).contains(name)) {
            // some codecs are read only so we only take the ones that we have in the service and randomly
            // selected by lucene test case.
            codecName = name;
        } else {
            codecName = "default";
        }
        defaultSettings = IndexSettingsModule.newIndexSettings("test", Settings.builder()
                .put(IndexSettings.INDEX_GC_DELETES_SETTING, "1h") // make sure this doesn't kick in on us
                .put(EngineConfig.INDEX_CODEC_SETTING.getKey(), codecName)
                .put(IndexMetaData.SETTING_VERSION_CREATED, Version.CURRENT)
                .build()); // TODO randomize more settings
        threadPool = new ThreadPool(getClass().getName());
        store = createStore();
        storeReplica = createStore();
        Lucene.cleanLuceneIndex(store.directory());
        Lucene.cleanLuceneIndex(storeReplica.directory());
        primaryTranslogDir = createTempDir("translog-primary");
        engine = createEngine(store, primaryTranslogDir);
        LiveIndexWriterConfig currentIndexWriterConfig = engine.getCurrentIndexWriterConfig();

        assertEquals(engine.config().getCodec().getName(), codecService.codec(codecName).getName());
        assertEquals(currentIndexWriterConfig.getCodec().getName(), codecService.codec(codecName).getName());
        if (randomBoolean()) {
            engine.config().setEnableGcDeletes(false);
        }
        replicaTranslogDir = createTempDir("translog-replica");
        replicaEngine = createEngine(storeReplica, replicaTranslogDir);
        currentIndexWriterConfig = replicaEngine.getCurrentIndexWriterConfig();

        assertEquals(replicaEngine.config().getCodec().getName(), codecService.codec(codecName).getName());
        assertEquals(currentIndexWriterConfig.getCodec().getName(), codecService.codec(codecName).getName());
        if (randomBoolean()) {
            engine.config().setEnableGcDeletes(false);
        }
    }

    @Override
    @After
    public void tearDown() throws Exception {
        super.tearDown();
        IOUtils.close(
                replicaEngine, storeReplica,
                engine, store);
        terminate(threadPool);
    }


    private Document testDocumentWithTextField() {
        Document document = testDocument();
        document.add(new TextField("value", "test", Field.Store.YES));
        return document;
    }

    private Document testDocument() {
        return new Document();
    }


    private ParsedDocument testParsedDocument(String uid, String id, String type, String routing, long timestamp, long ttl, Document document, BytesReference source, Mapping mappingUpdate) {
        Field uidField = new Field("_uid", uid, UidFieldMapper.Defaults.FIELD_TYPE);
        Field versionField = new NumericDocValuesField("_version", 0);
        Field seqNoField = new NumericDocValuesField("_seq_no", 0);
        document.add(uidField);
        document.add(versionField);
        return new ParsedDocument(uidField, versionField, seqNoField, id, type, routing, timestamp, ttl, Arrays.asList(document), source, mappingUpdate);
    }

    protected Store createStore() throws IOException {
        return createStore(newDirectory());
    }

    protected Store createStore(final Directory directory) throws IOException {
        final DirectoryService directoryService = new DirectoryService(shardId, INDEX_SETTINGS) {
            @Override
            public Directory newDirectory() throws IOException {
                return directory;
            }

            @Override
            public long throttleTimeInNanos() {
                return 0;
            }
        };
        return new Store(shardId, INDEX_SETTINGS, directoryService, new DummyShardLock(shardId));
    }

    protected Translog createTranslog() throws IOException {
        return createTranslog(primaryTranslogDir);
    }

    protected Translog createTranslog(Path translogPath) throws IOException {
        TranslogConfig translogConfig = new TranslogConfig(shardId, translogPath, INDEX_SETTINGS, BigArrays.NON_RECYCLING_INSTANCE);
        return new Translog(translogConfig);
    }

    protected SnapshotDeletionPolicy createSnapshotDeletionPolicy() {
        return new SnapshotDeletionPolicy(new KeepOnlyLastCommitDeletionPolicy());
    }

    protected InternalEngine createEngine(Store store, Path translogPath) {
        return createEngine(defaultSettings, store, translogPath, newMergePolicy());
    }

    protected InternalEngine createEngine(IndexSettings indexSettings, Store store, Path translogPath, MergePolicy mergePolicy) {
        return new InternalEngine(config(indexSettings, store, translogPath, mergePolicy), false);
    }

    public EngineConfig config(IndexSettings indexSettings, Store store, Path translogPath, MergePolicy mergePolicy) {
        IndexWriterConfig iwc = newIndexWriterConfig();
        TranslogConfig translogConfig = new TranslogConfig(shardId, translogPath, indexSettings, BigArrays.NON_RECYCLING_INSTANCE);

        EngineConfig config = new EngineConfig(shardId, threadPool, indexSettings
                , null, store, createSnapshotDeletionPolicy(), mergePolicy,
                iwc.getAnalyzer(), iwc.getSimilarity(), new CodecService(null, logger), new Engine.EventListener() {
            @Override
            public void onFailedEngine(String reason, @Nullable Throwable t) {
                // we don't need to notify anybody in this test
            }
<<<<<<< HEAD
        }, new TranslogHandler(shardId.index().getName(), logger), IndexSearcher.getDefaultQueryCache(), IndexSearcher.getDefaultQueryCachingPolicy(),
                translogConfig, TimeValue.timeValueMinutes(5));
=======
        }, new TranslogHandler(shardId.getIndexName(), logger), IndexSearcher.getDefaultQueryCache(), IndexSearcher.getDefaultQueryCachingPolicy(), translogConfig, TimeValue.timeValueMinutes(5));
>>>>>>> b5aee207
        try {
            config.setCreate(Lucene.indexExists(store.directory()) == false);
        } catch (IOException e) {
            throw new ElasticsearchException("can't find index?", e);
        }
        return config;
    }

    protected static final BytesReference B_1 = new BytesArray(new byte[]{1});
    protected static final BytesReference B_2 = new BytesArray(new byte[]{2});
    protected static final BytesReference B_3 = new BytesArray(new byte[]{3});

    public void testSegments() throws Exception {
        try (Store store = createStore();
             Engine engine = createEngine(defaultSettings, store, createTempDir(), NoMergePolicy.INSTANCE)) {
            List<Segment> segments = engine.segments(false);
            assertThat(segments.isEmpty(), equalTo(true));
            assertThat(engine.segmentsStats().getCount(), equalTo(0L));
            assertThat(engine.segmentsStats().getMemoryInBytes(), equalTo(0L));

            // create a doc and refresh
            ParsedDocument doc = testParsedDocument("1", "1", "test", null, -1, -1, testDocumentWithTextField(), B_1, null);
            engine.index(new Engine.Index(newUid("1"), doc));

            ParsedDocument doc2 = testParsedDocument("2", "2", "test", null, -1, -1, testDocumentWithTextField(), B_2, null);
            engine.index(new Engine.Index(newUid("2"), doc2));
            engine.refresh("test");

            segments = engine.segments(false);
            assertThat(segments.size(), equalTo(1));
            SegmentsStats stats = engine.segmentsStats();
            assertThat(stats.getCount(), equalTo(1L));
            assertThat(stats.getTermsMemoryInBytes(), greaterThan(0L));
            assertThat(stats.getStoredFieldsMemoryInBytes(), greaterThan(0L));
            assertThat(stats.getTermVectorsMemoryInBytes(), equalTo(0L));
            assertThat(stats.getNormsMemoryInBytes(), greaterThan(0L));
            assertThat(stats.getDocValuesMemoryInBytes(), greaterThan(0L));
            assertThat(segments.get(0).isCommitted(), equalTo(false));
            assertThat(segments.get(0).isSearch(), equalTo(true));
            assertThat(segments.get(0).getNumDocs(), equalTo(2));
            assertThat(segments.get(0).getDeletedDocs(), equalTo(0));
            assertThat(segments.get(0).isCompound(), equalTo(true));
            assertThat(segments.get(0).ramTree, nullValue());

            engine.flush();

            segments = engine.segments(false);
            assertThat(segments.size(), equalTo(1));
            assertThat(engine.segmentsStats().getCount(), equalTo(1L));
            assertThat(segments.get(0).isCommitted(), equalTo(true));
            assertThat(segments.get(0).isSearch(), equalTo(true));
            assertThat(segments.get(0).getNumDocs(), equalTo(2));
            assertThat(segments.get(0).getDeletedDocs(), equalTo(0));
            assertThat(segments.get(0).isCompound(), equalTo(true));

            ParsedDocument doc3 = testParsedDocument("3", "3", "test", null, -1, -1, testDocumentWithTextField(), B_3, null);
            engine.index(new Engine.Index(newUid("3"), doc3));
            engine.refresh("test");

            segments = engine.segments(false);
            assertThat(segments.size(), equalTo(2));
            assertThat(engine.segmentsStats().getCount(), equalTo(2L));
            assertThat(engine.segmentsStats().getTermsMemoryInBytes(), greaterThan(stats.getTermsMemoryInBytes()));
            assertThat(engine.segmentsStats().getStoredFieldsMemoryInBytes(), greaterThan(stats.getStoredFieldsMemoryInBytes()));
            assertThat(engine.segmentsStats().getTermVectorsMemoryInBytes(), equalTo(0L));
            assertThat(engine.segmentsStats().getNormsMemoryInBytes(), greaterThan(stats.getNormsMemoryInBytes()));
            assertThat(engine.segmentsStats().getDocValuesMemoryInBytes(), greaterThan(stats.getDocValuesMemoryInBytes()));
            assertThat(segments.get(0).getGeneration() < segments.get(1).getGeneration(), equalTo(true));
            assertThat(segments.get(0).isCommitted(), equalTo(true));
            assertThat(segments.get(0).isSearch(), equalTo(true));
            assertThat(segments.get(0).getNumDocs(), equalTo(2));
            assertThat(segments.get(0).getDeletedDocs(), equalTo(0));
            assertThat(segments.get(0).isCompound(), equalTo(true));


            assertThat(segments.get(1).isCommitted(), equalTo(false));
            assertThat(segments.get(1).isSearch(), equalTo(true));
            assertThat(segments.get(1).getNumDocs(), equalTo(1));
            assertThat(segments.get(1).getDeletedDocs(), equalTo(0));
            assertThat(segments.get(1).isCompound(), equalTo(true));


            engine.delete(new Engine.Delete("test", "1", newUid("1")));
            engine.refresh("test");

            segments = engine.segments(false);
            assertThat(segments.size(), equalTo(2));
            assertThat(engine.segmentsStats().getCount(), equalTo(2L));
            assertThat(segments.get(0).getGeneration() < segments.get(1).getGeneration(), equalTo(true));
            assertThat(segments.get(0).isCommitted(), equalTo(true));
            assertThat(segments.get(0).isSearch(), equalTo(true));
            assertThat(segments.get(0).getNumDocs(), equalTo(1));
            assertThat(segments.get(0).getDeletedDocs(), equalTo(1));
            assertThat(segments.get(0).isCompound(), equalTo(true));

            assertThat(segments.get(1).isCommitted(), equalTo(false));
            assertThat(segments.get(1).isSearch(), equalTo(true));
            assertThat(segments.get(1).getNumDocs(), equalTo(1));
            assertThat(segments.get(1).getDeletedDocs(), equalTo(0));
            assertThat(segments.get(1).isCompound(), equalTo(true));

            engine.onSettingsChanged();
            ParsedDocument doc4 = testParsedDocument("4", "4", "test", null, -1, -1, testDocumentWithTextField(), B_3, null);
            engine.index(new Engine.Index(newUid("4"), doc4));
            engine.refresh("test");

            segments = engine.segments(false);
            assertThat(segments.size(), equalTo(3));
            assertThat(engine.segmentsStats().getCount(), equalTo(3L));
            assertThat(segments.get(0).getGeneration() < segments.get(1).getGeneration(), equalTo(true));
            assertThat(segments.get(0).isCommitted(), equalTo(true));
            assertThat(segments.get(0).isSearch(), equalTo(true));
            assertThat(segments.get(0).getNumDocs(), equalTo(1));
            assertThat(segments.get(0).getDeletedDocs(), equalTo(1));
            assertThat(segments.get(0).isCompound(), equalTo(true));

            assertThat(segments.get(1).isCommitted(), equalTo(false));
            assertThat(segments.get(1).isSearch(), equalTo(true));
            assertThat(segments.get(1).getNumDocs(), equalTo(1));
            assertThat(segments.get(1).getDeletedDocs(), equalTo(0));
            assertThat(segments.get(1).isCompound(), equalTo(true));

            assertThat(segments.get(2).isCommitted(), equalTo(false));
            assertThat(segments.get(2).isSearch(), equalTo(true));
            assertThat(segments.get(2).getNumDocs(), equalTo(1));
            assertThat(segments.get(2).getDeletedDocs(), equalTo(0));
            assertThat(segments.get(2).isCompound(), equalTo(true));
        }
    }

    public void testVerboseSegments() throws Exception {
        try (Store store = createStore();
             Engine engine = createEngine(defaultSettings, store, createTempDir(), NoMergePolicy.INSTANCE)) {
            List<Segment> segments = engine.segments(true);
            assertThat(segments.isEmpty(), equalTo(true));

            ParsedDocument doc = testParsedDocument("1", "1", "test", null, -1, -1, testDocumentWithTextField(), B_1, null);
            engine.index(new Engine.Index(newUid("1"), doc));
            engine.refresh("test");

            segments = engine.segments(true);
            assertThat(segments.size(), equalTo(1));
            assertThat(segments.get(0).ramTree, notNullValue());

            ParsedDocument doc2 = testParsedDocument("2", "2", "test", null, -1, -1, testDocumentWithTextField(), B_2, null);
            engine.index(new Engine.Index(newUid("2"), doc2));
            engine.refresh("test");
            ParsedDocument doc3 = testParsedDocument("3", "3", "test", null, -1, -1, testDocumentWithTextField(), B_3, null);
            engine.index(new Engine.Index(newUid("3"), doc3));
            engine.refresh("test");

            segments = engine.segments(true);
            assertThat(segments.size(), equalTo(3));
            assertThat(segments.get(0).ramTree, notNullValue());
            assertThat(segments.get(1).ramTree, notNullValue());
            assertThat(segments.get(2).ramTree, notNullValue());
        }
    }

    public void testSegmentsWithMergeFlag() throws Exception {
        try (Store store = createStore();
            Engine engine = createEngine(defaultSettings, store, createTempDir(), new TieredMergePolicy())) {
            ParsedDocument doc = testParsedDocument("1", "1", "test", null, -1, -1, testDocument(), B_1, null);
            Engine.Index index = new Engine.Index(newUid("1"), doc);
            engine.index(index);
            engine.flush();
            assertThat(engine.segments(false).size(), equalTo(1));
            index = new Engine.Index(newUid("2"), doc);
            engine.index(index);
            engine.flush();
            List<Segment> segments = engine.segments(false);
            assertThat(segments.size(), equalTo(2));
            for (Segment segment : segments) {
                assertThat(segment.getMergeId(), nullValue());
            }
            index = new Engine.Index(newUid("3"), doc);
            engine.index(index);
            engine.flush();
            segments = engine.segments(false);
            assertThat(segments.size(), equalTo(3));
            for (Segment segment : segments) {
                assertThat(segment.getMergeId(), nullValue());
            }

            index = new Engine.Index(newUid("4"), doc);
            engine.index(index);
            engine.flush();
            final long gen1 = store.readLastCommittedSegmentsInfo().getGeneration();
            // now, optimize and wait for merges, see that we have no merge flag
            engine.forceMerge(true);

            for (Segment segment : engine.segments(false)) {
                assertThat(segment.getMergeId(), nullValue());
            }
            // we could have multiple underlying merges, so the generation may increase more than once
            assertTrue(store.readLastCommittedSegmentsInfo().getGeneration() > gen1);

            final boolean flush = randomBoolean();
            final long gen2 = store.readLastCommittedSegmentsInfo().getGeneration();
            engine.forceMerge(flush);
            for (Segment segment : engine.segments(false)) {
                assertThat(segment.getMergeId(), nullValue());
            }

            if (flush) {
                // we should have had just 1 merge, so last generation should be exact
                assertEquals(gen2 + 1, store.readLastCommittedSegmentsInfo().getLastGeneration());
            }
        }
    }

    public void testCommitStats() {
        Document document = testDocumentWithTextField();
        document.add(new Field(SourceFieldMapper.NAME, B_1.toBytes(), SourceFieldMapper.Defaults.FIELD_TYPE));
        ParsedDocument doc = testParsedDocument("1", "1", "test", null, -1, -1, document, B_1, null);
        engine.index(new Engine.Index(newUid("1"), doc));

        CommitStats stats1 = engine.commitStats();
        assertThat(stats1.getGeneration(), greaterThan(0L));
        assertThat(stats1.getId(), notNullValue());
        assertThat(stats1.getUserData(), hasKey(Translog.TRANSLOG_GENERATION_KEY));

        engine.flush(true, true);
        CommitStats stats2 = engine.commitStats();
        assertThat(stats2.getGeneration(), greaterThan(stats1.getGeneration()));
        assertThat(stats2.getId(), notNullValue());
        assertThat(stats2.getId(), not(equalTo(stats1.getId())));
        assertThat(stats2.getUserData(), hasKey(Translog.TRANSLOG_GENERATION_KEY));
        assertThat(stats2.getUserData(), hasKey(Translog.TRANSLOG_UUID_KEY));
        assertThat(stats2.getUserData().get(Translog.TRANSLOG_GENERATION_KEY), not(equalTo(stats1.getUserData().get(Translog.TRANSLOG_GENERATION_KEY))));
        assertThat(stats2.getUserData().get(Translog.TRANSLOG_UUID_KEY), equalTo(stats1.getUserData().get(Translog.TRANSLOG_UUID_KEY)));
    }

    public void testIndexSearcherWrapper() throws Exception {
        final AtomicInteger counter = new AtomicInteger();
        IndexSearcherWrapper wrapper = new IndexSearcherWrapper() {

            @Override
            public DirectoryReader wrap(DirectoryReader reader) {
                counter.incrementAndGet();
                return reader;
            }

            @Override
            public IndexSearcher wrap(IndexSearcher searcher) throws EngineException {
                counter.incrementAndGet();
                return searcher;
            }
        };
        Store store = createStore();
        Path translog = createTempDir("translog-test");
        InternalEngine engine = createEngine(store, translog);
        engine.close();

        engine = new InternalEngine(engine.config(), false);
        Engine.Searcher searcher = wrapper.wrap(engine.acquireSearcher("test"));
        assertThat(counter.get(), equalTo(2));
        searcher.close();
        IOUtils.close(store, engine);
    }

    public void testConcurrentGetAndFlush() throws Exception {
        ParsedDocument doc = testParsedDocument("1", "1", "test", null, -1, -1, testDocumentWithTextField(), B_1, null);
        engine.index(new Engine.Index(newUid("1"), doc));

        final AtomicReference<Engine.GetResult> latestGetResult = new AtomicReference<>();
        latestGetResult.set(engine.get(new Engine.Get(true, newUid("1"))));
        final AtomicBoolean flushFinished = new AtomicBoolean(false);
        final CyclicBarrier barrier = new CyclicBarrier(2);
        Thread getThread = new Thread() {
            @Override
            public void run() {
                try {
                    barrier.await();
                } catch (InterruptedException | BrokenBarrierException e) {
                    throw new RuntimeException(e);
                }
                while (flushFinished.get() == false) {
                    Engine.GetResult previousGetResult = latestGetResult.get();
                    if (previousGetResult != null) {
                        previousGetResult.release();
                    }
                    latestGetResult.set(engine.get(new Engine.Get(true, newUid("1"))));
                    if (latestGetResult.get().exists() == false) {
                        break;
                    }
                }
            }
        };
        getThread.start();
        barrier.await();
        engine.flush();
        flushFinished.set(true);
        getThread.join();
        assertTrue(latestGetResult.get().exists());
        latestGetResult.get().release();
    }

    public void testSimpleOperations() throws Exception {
        Engine.Searcher searchResult = engine.acquireSearcher("test");
        MatcherAssert.assertThat(searchResult, EngineSearcherTotalHitsMatcher.engineSearcherTotalHits(0));
        searchResult.close();

        // create a document
        Document document = testDocumentWithTextField();
        document.add(new Field(SourceFieldMapper.NAME, B_1.toBytes(), SourceFieldMapper.Defaults.FIELD_TYPE));
        ParsedDocument doc = testParsedDocument("1", "1", "test", null, -1, -1, document, B_1, null);
        engine.index(new Engine.Index(newUid("1"), doc));

        // its not there...
        searchResult = engine.acquireSearcher("test");
        MatcherAssert.assertThat(searchResult, EngineSearcherTotalHitsMatcher.engineSearcherTotalHits(0));
        MatcherAssert.assertThat(searchResult, EngineSearcherTotalHitsMatcher.engineSearcherTotalHits(new TermQuery(new Term("value", "test")), 0));
        searchResult.close();

        // but, we can still get it (in realtime)
        Engine.GetResult getResult = engine.get(new Engine.Get(true, newUid("1")));
        assertThat(getResult.exists(), equalTo(true));
        assertThat(getResult.source().source.toBytesArray(), equalTo(B_1.toBytesArray()));
        assertThat(getResult.docIdAndVersion(), nullValue());
        getResult.release();

        // but, not there non realtime
        getResult = engine.get(new Engine.Get(false, newUid("1")));
        assertThat(getResult.exists(), equalTo(false));
        getResult.release();
        // refresh and it should be there
        engine.refresh("test");

        // now its there...
        searchResult = engine.acquireSearcher("test");
        MatcherAssert.assertThat(searchResult, EngineSearcherTotalHitsMatcher.engineSearcherTotalHits(1));
        MatcherAssert.assertThat(searchResult, EngineSearcherTotalHitsMatcher.engineSearcherTotalHits(new TermQuery(new Term("value", "test")), 1));
        searchResult.close();

        // also in non realtime
        getResult = engine.get(new Engine.Get(false, newUid("1")));
        assertThat(getResult.exists(), equalTo(true));
        assertThat(getResult.docIdAndVersion(), notNullValue());
        getResult.release();

        // now do an update
        document = testDocument();
        document.add(new TextField("value", "test1", Field.Store.YES));
        document.add(new Field(SourceFieldMapper.NAME, B_2.toBytes(), SourceFieldMapper.Defaults.FIELD_TYPE));
        doc = testParsedDocument("1", "1", "test", null, -1, -1, document, B_2, null);
        engine.index(new Engine.Index(newUid("1"), doc));

        // its not updated yet...
        searchResult = engine.acquireSearcher("test");
        MatcherAssert.assertThat(searchResult, EngineSearcherTotalHitsMatcher.engineSearcherTotalHits(1));
        MatcherAssert.assertThat(searchResult, EngineSearcherTotalHitsMatcher.engineSearcherTotalHits(new TermQuery(new Term("value", "test")), 1));
        MatcherAssert.assertThat(searchResult, EngineSearcherTotalHitsMatcher.engineSearcherTotalHits(new TermQuery(new Term("value", "test1")), 0));
        searchResult.close();

        // but, we can still get it (in realtime)
        getResult = engine.get(new Engine.Get(true, newUid("1")));
        assertThat(getResult.exists(), equalTo(true));
        assertThat(getResult.source().source.toBytesArray(), equalTo(B_2.toBytesArray()));
        assertThat(getResult.docIdAndVersion(), nullValue());
        getResult.release();

        // refresh and it should be updated
        engine.refresh("test");

        searchResult = engine.acquireSearcher("test");
        MatcherAssert.assertThat(searchResult, EngineSearcherTotalHitsMatcher.engineSearcherTotalHits(1));
        MatcherAssert.assertThat(searchResult, EngineSearcherTotalHitsMatcher.engineSearcherTotalHits(new TermQuery(new Term("value", "test")), 0));
        MatcherAssert.assertThat(searchResult, EngineSearcherTotalHitsMatcher.engineSearcherTotalHits(new TermQuery(new Term("value", "test1")), 1));
        searchResult.close();

        // now delete
        engine.delete(new Engine.Delete("test", "1", newUid("1")));

        // its not deleted yet
        searchResult = engine.acquireSearcher("test");
        MatcherAssert.assertThat(searchResult, EngineSearcherTotalHitsMatcher.engineSearcherTotalHits(1));
        MatcherAssert.assertThat(searchResult, EngineSearcherTotalHitsMatcher.engineSearcherTotalHits(new TermQuery(new Term("value", "test")), 0));
        MatcherAssert.assertThat(searchResult, EngineSearcherTotalHitsMatcher.engineSearcherTotalHits(new TermQuery(new Term("value", "test1")), 1));
        searchResult.close();

        // but, get should not see it (in realtime)
        getResult = engine.get(new Engine.Get(true, newUid("1")));
        assertThat(getResult.exists(), equalTo(false));
        getResult.release();

        // refresh and it should be deleted
        engine.refresh("test");

        searchResult = engine.acquireSearcher("test");
        MatcherAssert.assertThat(searchResult, EngineSearcherTotalHitsMatcher.engineSearcherTotalHits(0));
        MatcherAssert.assertThat(searchResult, EngineSearcherTotalHitsMatcher.engineSearcherTotalHits(new TermQuery(new Term("value", "test")), 0));
        MatcherAssert.assertThat(searchResult, EngineSearcherTotalHitsMatcher.engineSearcherTotalHits(new TermQuery(new Term("value", "test1")), 0));
        searchResult.close();

        // add it back
        document = testDocumentWithTextField();
        document.add(new Field(SourceFieldMapper.NAME, B_1.toBytes(), SourceFieldMapper.Defaults.FIELD_TYPE));
        doc = testParsedDocument("1", "1", "test", null, -1, -1, document, B_1, null);
        engine.index(new Engine.Index(newUid("1"), doc, Versions.MATCH_DELETED));

        // its not there...
        searchResult = engine.acquireSearcher("test");
        MatcherAssert.assertThat(searchResult, EngineSearcherTotalHitsMatcher.engineSearcherTotalHits(0));
        MatcherAssert.assertThat(searchResult, EngineSearcherTotalHitsMatcher.engineSearcherTotalHits(new TermQuery(new Term("value", "test")), 0));
        MatcherAssert.assertThat(searchResult, EngineSearcherTotalHitsMatcher.engineSearcherTotalHits(new TermQuery(new Term("value", "test1")), 0));
        searchResult.close();

        // refresh and it should be there
        engine.refresh("test");

        // now its there...
        searchResult = engine.acquireSearcher("test");
        MatcherAssert.assertThat(searchResult, EngineSearcherTotalHitsMatcher.engineSearcherTotalHits(1));
        MatcherAssert.assertThat(searchResult, EngineSearcherTotalHitsMatcher.engineSearcherTotalHits(new TermQuery(new Term("value", "test")), 1));
        MatcherAssert.assertThat(searchResult, EngineSearcherTotalHitsMatcher.engineSearcherTotalHits(new TermQuery(new Term("value", "test1")), 0));
        searchResult.close();

        // now flush
        engine.flush();

        // and, verify get (in real time)
        getResult = engine.get(new Engine.Get(true, newUid("1")));
        assertThat(getResult.exists(), equalTo(true));
        assertThat(getResult.source(), nullValue());
        assertThat(getResult.docIdAndVersion(), notNullValue());
        getResult.release();

        // make sure we can still work with the engine
        // now do an update
        document = testDocument();
        document.add(new TextField("value", "test1", Field.Store.YES));
        doc = testParsedDocument("1", "1", "test", null, -1, -1, document, B_1, null);
        engine.index(new Engine.Index(newUid("1"), doc));

        // its not updated yet...
        searchResult = engine.acquireSearcher("test");
        MatcherAssert.assertThat(searchResult, EngineSearcherTotalHitsMatcher.engineSearcherTotalHits(1));
        MatcherAssert.assertThat(searchResult, EngineSearcherTotalHitsMatcher.engineSearcherTotalHits(new TermQuery(new Term("value", "test")), 1));
        MatcherAssert.assertThat(searchResult, EngineSearcherTotalHitsMatcher.engineSearcherTotalHits(new TermQuery(new Term("value", "test1")), 0));
        searchResult.close();

        // refresh and it should be updated
        engine.refresh("test");

        searchResult = engine.acquireSearcher("test");
        MatcherAssert.assertThat(searchResult, EngineSearcherTotalHitsMatcher.engineSearcherTotalHits(1));
        MatcherAssert.assertThat(searchResult, EngineSearcherTotalHitsMatcher.engineSearcherTotalHits(new TermQuery(new Term("value", "test")), 0));
        MatcherAssert.assertThat(searchResult, EngineSearcherTotalHitsMatcher.engineSearcherTotalHits(new TermQuery(new Term("value", "test1")), 1));
        searchResult.close();
    }

    public void testSearchResultRelease() throws Exception {
        Engine.Searcher searchResult = engine.acquireSearcher("test");
        MatcherAssert.assertThat(searchResult, EngineSearcherTotalHitsMatcher.engineSearcherTotalHits(0));
        searchResult.close();

        // create a document
        ParsedDocument doc = testParsedDocument("1", "1", "test", null, -1, -1, testDocumentWithTextField(), B_1, null);
        engine.index(new Engine.Index(newUid("1"), doc));

        // its not there...
        searchResult = engine.acquireSearcher("test");
        MatcherAssert.assertThat(searchResult, EngineSearcherTotalHitsMatcher.engineSearcherTotalHits(0));
        MatcherAssert.assertThat(searchResult, EngineSearcherTotalHitsMatcher.engineSearcherTotalHits(new TermQuery(new Term("value", "test")), 0));
        searchResult.close();

        // refresh and it should be there
        engine.refresh("test");

        // now its there...
        searchResult = engine.acquireSearcher("test");
        MatcherAssert.assertThat(searchResult, EngineSearcherTotalHitsMatcher.engineSearcherTotalHits(1));
        MatcherAssert.assertThat(searchResult, EngineSearcherTotalHitsMatcher.engineSearcherTotalHits(new TermQuery(new Term("value", "test")), 1));
        // don't release the search result yet...

        // delete, refresh and do a new search, it should not be there
        engine.delete(new Engine.Delete("test", "1", newUid("1")));
        engine.refresh("test");
        Engine.Searcher updateSearchResult = engine.acquireSearcher("test");
        MatcherAssert.assertThat(updateSearchResult, EngineSearcherTotalHitsMatcher.engineSearcherTotalHits(0));
        updateSearchResult.close();

        // the non release search result should not see the deleted yet...
        MatcherAssert.assertThat(searchResult, EngineSearcherTotalHitsMatcher.engineSearcherTotalHits(1));
        MatcherAssert.assertThat(searchResult, EngineSearcherTotalHitsMatcher.engineSearcherTotalHits(new TermQuery(new Term("value", "test")), 1));
        searchResult.close();
    }

    public void testSyncedFlush() throws IOException {
        try (Store store = createStore();
            Engine engine = new InternalEngine(config(defaultSettings, store, createTempDir(),
                     new LogByteSizeMergePolicy()), false)) {
            final String syncId = randomUnicodeOfCodepointLengthBetween(10, 20);
            ParsedDocument doc = testParsedDocument("1", "1", "test", null, -1, -1, testDocumentWithTextField(), B_1, null);
            engine.index(new Engine.Index(newUid("1"), doc));
            Engine.CommitId commitID = engine.flush();
            assertThat(commitID, equalTo(new Engine.CommitId(store.readLastCommittedSegmentsInfo().getId())));
            byte[] wrongBytes = Base64.decode(commitID.toString());
            wrongBytes[0] = (byte) ~wrongBytes[0];
            Engine.CommitId wrongId = new Engine.CommitId(wrongBytes);
            assertEquals("should fail to sync flush with wrong id (but no docs)", engine.syncFlush(syncId + "1", wrongId),
                    Engine.SyncedFlushResult.COMMIT_MISMATCH);
            engine.index(new Engine.Index(newUid("2"), doc));
            assertEquals("should fail to sync flush with right id but pending doc", engine.syncFlush(syncId + "2", commitID),
                    Engine.SyncedFlushResult.PENDING_OPERATIONS);
            commitID = engine.flush();
            assertEquals("should succeed to flush commit with right id and no pending doc", engine.syncFlush(syncId, commitID),
                    Engine.SyncedFlushResult.SUCCESS);
            assertEquals(store.readLastCommittedSegmentsInfo().getUserData().get(Engine.SYNC_COMMIT_ID), syncId);
            assertEquals(engine.getLastCommittedSegmentInfos().getUserData().get(Engine.SYNC_COMMIT_ID), syncId);
        }
    }

    public void testRenewSyncFlush() throws Exception {
        final int iters = randomIntBetween(2, 5); // run this a couple of times to get some coverage
        for (int i = 0; i < iters; i++) {
            try (Store store = createStore();
                 InternalEngine engine = new InternalEngine(config(defaultSettings, store, createTempDir(),
                         new LogDocMergePolicy()), false)) {
                final String syncId = randomUnicodeOfCodepointLengthBetween(10, 20);
                ParsedDocument doc = testParsedDocument("1", "1", "test", null, -1, -1, testDocumentWithTextField(), B_1, null);
                Engine.Index doc1 = new Engine.Index(newUid("1"), doc);
                engine.index(doc1);
                assertEquals(engine.getLastWriteNanos(), doc1.startTime());
                engine.flush();
                Engine.Index doc2 = new Engine.Index(newUid("2"), doc);
                engine.index(doc2);
                assertEquals(engine.getLastWriteNanos(), doc2.startTime());
                engine.flush();
                final boolean forceMergeFlushes = randomBoolean();
                if (forceMergeFlushes) {
                    engine.index(new Engine.Index(newUid("3"), doc, SequenceNumbersService.UNASSIGNED_SEQ_NO, Versions.MATCH_ANY,
                            VersionType.INTERNAL, Engine.Operation.Origin.PRIMARY,
                            System.nanoTime() - engine.engineConfig.getFlushMergesAfter().nanos()));
                } else {
                    engine.index(new Engine.Index(newUid("3"), doc));
                }
                Engine.CommitId commitID = engine.flush();
                assertEquals("should succeed to flush commit with right id and no pending doc", engine.syncFlush(syncId, commitID),
                        Engine.SyncedFlushResult.SUCCESS);
                assertEquals(3, engine.segments(false).size());

                engine.forceMerge(false, 1, false, false, false);
                if (forceMergeFlushes == false) {
                    engine.refresh("make all segments visible");
                    assertEquals(4, engine.segments(false).size());
                    assertEquals(store.readLastCommittedSegmentsInfo().getUserData().get(Engine.SYNC_COMMIT_ID), syncId);
                    assertEquals(engine.getLastCommittedSegmentInfos().getUserData().get(Engine.SYNC_COMMIT_ID), syncId);
                    assertTrue(engine.tryRenewSyncCommit());
                    assertEquals(1, engine.segments(false).size());
                } else {
                    assertBusy(() -> assertEquals(1, engine.segments(false).size()));
                }
                assertEquals(store.readLastCommittedSegmentsInfo().getUserData().get(Engine.SYNC_COMMIT_ID), syncId);
                assertEquals(engine.getLastCommittedSegmentInfos().getUserData().get(Engine.SYNC_COMMIT_ID), syncId);

                if (randomBoolean()) {
                    Engine.Index doc4 = new Engine.Index(newUid("4"), doc);
                    engine.index(doc4);
                    assertEquals(engine.getLastWriteNanos(), doc4.startTime());
                } else {
                    Engine.Delete delete = new Engine.Delete(doc1.type(), doc1.id(), doc1.uid());
                    engine.delete(delete);
                    assertEquals(engine.getLastWriteNanos(), delete.startTime());
                }
                assertFalse(engine.tryRenewSyncCommit());
                engine.flush();
                assertNull(store.readLastCommittedSegmentsInfo().getUserData().get(Engine.SYNC_COMMIT_ID));
                assertNull(engine.getLastCommittedSegmentInfos().getUserData().get(Engine.SYNC_COMMIT_ID));
            }
        }
    }

    public void testSyncedFlushSurvivesEngineRestart() throws IOException {
        final String syncId = randomUnicodeOfCodepointLengthBetween(10, 20);
        ParsedDocument doc = testParsedDocument("1", "1", "test", null, -1, -1, testDocumentWithTextField(), B_1, null);
        engine.index(new Engine.Index(newUid("1"), doc));
        final Engine.CommitId commitID = engine.flush();
        assertEquals("should succeed to flush commit with right id and no pending doc", engine.syncFlush(syncId, commitID),
                Engine.SyncedFlushResult.SUCCESS);
        assertEquals(store.readLastCommittedSegmentsInfo().getUserData().get(Engine.SYNC_COMMIT_ID), syncId);
        assertEquals(engine.getLastCommittedSegmentInfos().getUserData().get(Engine.SYNC_COMMIT_ID), syncId);
        EngineConfig config = engine.config();
        if (randomBoolean()) {
            engine.close();
        } else {
            engine.flushAndClose();
        }
        engine = new InternalEngine(config, randomBoolean());
        assertEquals(engine.getLastCommittedSegmentInfos().getUserData().get(Engine.SYNC_COMMIT_ID), syncId);
    }

    public void testSyncedFlushVanishesOnReplay() throws IOException {
        final String syncId = randomUnicodeOfCodepointLengthBetween(10, 20);
        ParsedDocument doc = testParsedDocument("1", "1", "test", null, -1, -1, testDocumentWithTextField(), B_1, null);
        engine.index(new Engine.Index(newUid("1"), doc));
        final Engine.CommitId commitID = engine.flush();
        assertEquals("should succeed to flush commit with right id and no pending doc", engine.syncFlush(syncId, commitID),
                Engine.SyncedFlushResult.SUCCESS);
        assertEquals(store.readLastCommittedSegmentsInfo().getUserData().get(Engine.SYNC_COMMIT_ID), syncId);
        assertEquals(engine.getLastCommittedSegmentInfos().getUserData().get(Engine.SYNC_COMMIT_ID), syncId);
        doc = testParsedDocument("2", "2", "test", null, -1, -1, testDocumentWithTextField(), new BytesArray("{}"), null);
        engine.index(new Engine.Index(newUid("2"), doc));
        EngineConfig config = engine.config();
        engine.close();
        final MockDirectoryWrapper directory = DirectoryUtils.getLeaf(store.directory(), MockDirectoryWrapper.class);
        if (directory != null) {
            // since we rollback the IW we are writing the same segment files again after starting IW but MDW prevents
            // this so we have to disable the check explicitly
            directory.setPreventDoubleWrite(false);
        }
        config.setCreate(false);
        engine = new InternalEngine(config, false);
        assertNull("Sync ID must be gone since we have a document to replay", engine.getLastCommittedSegmentInfos().getUserData().get(Engine.SYNC_COMMIT_ID));
    }

    public void testVersioningNewCreate() {
        ParsedDocument doc = testParsedDocument("1", "1", "test", null, -1, -1, testDocument(), B_1, null);
        Engine.Index create = new Engine.Index(newUid("1"), doc, Versions.MATCH_DELETED);
        engine.index(create);
<<<<<<< HEAD
        assertThat(create.version(), equalTo(1l));
        create = new Engine.Index(newUid("1"), doc, create.seqNo(), create.version(), create.versionType().versionTypeForReplicationAndRecovery(), REPLICA, 0);
=======
        assertThat(create.version(), equalTo(1L));

        create = new Engine.Index(newUid("1"), doc, create.version(), create.versionType().versionTypeForReplicationAndRecovery(), REPLICA, 0);
>>>>>>> b5aee207
        replicaEngine.index(create);
        assertThat(create.version(), equalTo(1L));
    }

    public void testVersioningNewIndex() {
        ParsedDocument doc = testParsedDocument("1", "1", "test", null, -1, -1, testDocument(), B_1, null);
        Engine.Index index = new Engine.Index(newUid("1"), doc);
        engine.index(index);
        assertThat(index.version(), equalTo(1L));

        index = new Engine.Index(newUid("1"), doc, index.seqNo(), index.version(), index.versionType().versionTypeForReplicationAndRecovery(), REPLICA, 0);
        replicaEngine.index(index);
        assertThat(index.version(), equalTo(1L));
    }

    public void testExternalVersioningNewIndex() {
        ParsedDocument doc = testParsedDocument("1", "1", "test", null, -1, -1, testDocument(), B_1, null);
        Engine.Index index = new Engine.Index(newUid("1"), doc, SequenceNumbersService.UNASSIGNED_SEQ_NO, 12, VersionType.EXTERNAL, PRIMARY, 0);
        engine.index(index);
        assertThat(index.version(), equalTo(12L));

        index = new Engine.Index(newUid("1"), doc, index.seqNo(), index.version(), index.versionType().versionTypeForReplicationAndRecovery(), REPLICA, 0);
        replicaEngine.index(index);
        assertThat(index.version(), equalTo(12L));
    }

    public void testVersioningIndexConflict() {
        ParsedDocument doc = testParsedDocument("1", "1", "test", null, -1, -1, testDocument(), B_1, null);
        Engine.Index index = new Engine.Index(newUid("1"), doc);
        engine.index(index);
        assertThat(index.version(), equalTo(1L));

        index = new Engine.Index(newUid("1"), doc);
        engine.index(index);
        assertThat(index.version(), equalTo(2L));

<<<<<<< HEAD
        index = new Engine.Index(newUid("1"), doc, SequenceNumbersService.UNASSIGNED_SEQ_NO, 1l, VersionType.INTERNAL, Engine.Operation.Origin.PRIMARY, 0);
=======
        index = new Engine.Index(newUid("1"), doc, 1L, VersionType.INTERNAL, Engine.Operation.Origin.PRIMARY, 0);
>>>>>>> b5aee207
        try {
            engine.index(index);
            fail();
        } catch (VersionConflictEngineException e) {
            // all is well
        }

        // future versions should not work as well
<<<<<<< HEAD
        index = new Engine.Index(newUid("1"), doc, SequenceNumbersService.UNASSIGNED_SEQ_NO, 3l, VersionType.INTERNAL, PRIMARY, 0);
=======
        index = new Engine.Index(newUid("1"), doc, 3L, VersionType.INTERNAL, PRIMARY, 0);
>>>>>>> b5aee207
        try {
            engine.index(index);
            fail();
        } catch (VersionConflictEngineException e) {
            // all is well
        }
    }

    public void testExternalVersioningIndexConflict() {
        ParsedDocument doc = testParsedDocument("1", "1", "test", null, -1, -1, testDocument(), B_1, null);
        Engine.Index index = new Engine.Index(newUid("1"), doc, SequenceNumbersService.UNASSIGNED_SEQ_NO, 12, VersionType.EXTERNAL, PRIMARY, 0);
        engine.index(index);
        assertThat(index.version(), equalTo(12L));

        index = new Engine.Index(newUid("1"), doc, SequenceNumbersService.UNASSIGNED_SEQ_NO, 14, VersionType.EXTERNAL, PRIMARY, 0);
        engine.index(index);
        assertThat(index.version(), equalTo(14L));

        index = new Engine.Index(newUid("1"), doc, SequenceNumbersService.UNASSIGNED_SEQ_NO, 13, VersionType.EXTERNAL, PRIMARY, 0);
        try {
            engine.index(index);
            fail();
        } catch (VersionConflictEngineException e) {
            // all is well
        }
    }

    public void testVersioningIndexConflictWithFlush() {
        ParsedDocument doc = testParsedDocument("1", "1", "test", null, -1, -1, testDocument(), B_1, null);
        Engine.Index index = new Engine.Index(newUid("1"), doc);
        engine.index(index);
        assertThat(index.version(), equalTo(1L));

        index = new Engine.Index(newUid("1"), doc);
        engine.index(index);
        assertThat(index.version(), equalTo(2L));

        engine.flush();

<<<<<<< HEAD
        index = new Engine.Index(newUid("1"), doc, SequenceNumbersService.UNASSIGNED_SEQ_NO, 1l, VersionType.INTERNAL, PRIMARY, 0);
=======
        index = new Engine.Index(newUid("1"), doc, 1L, VersionType.INTERNAL, PRIMARY, 0);
>>>>>>> b5aee207
        try {
            engine.index(index);
            fail();
        } catch (VersionConflictEngineException e) {
            // all is well
        }

        // future versions should not work as well
<<<<<<< HEAD
        index = new Engine.Index(newUid("1"), doc, SequenceNumbersService.UNASSIGNED_SEQ_NO, 3l, VersionType.INTERNAL, PRIMARY, 0);
=======
        index = new Engine.Index(newUid("1"), doc, 3L, VersionType.INTERNAL, PRIMARY, 0);
>>>>>>> b5aee207
        try {
            engine.index(index);
            fail();
        } catch (VersionConflictEngineException e) {
            // all is well
        }
    }

    public void testExternalVersioningIndexConflictWithFlush() {
        ParsedDocument doc = testParsedDocument("1", "1", "test", null, -1, -1, testDocument(), B_1, null);
        Engine.Index index = new Engine.Index(newUid("1"), doc, SequenceNumbersService.UNASSIGNED_SEQ_NO, 12, VersionType.EXTERNAL, PRIMARY, 0);
        engine.index(index);
        assertThat(index.version(), equalTo(12L));

        index = new Engine.Index(newUid("1"), doc, SequenceNumbersService.UNASSIGNED_SEQ_NO, 14, VersionType.EXTERNAL, PRIMARY, 0);
        engine.index(index);
        assertThat(index.version(), equalTo(14L));

        engine.flush();

        index = new Engine.Index(newUid("1"), doc, SequenceNumbersService.UNASSIGNED_SEQ_NO, 13, VersionType.EXTERNAL, PRIMARY, 0);
        try {
            engine.index(index);
            fail();
        } catch (VersionConflictEngineException e) {
            // all is well
        }
    }

    public void testForceMerge() throws IOException {
        try (Store store = createStore();
            Engine engine = new InternalEngine(config(defaultSettings, store, createTempDir(),
                     new LogByteSizeMergePolicy()), false)) { // use log MP here we test some behavior in ESMP
            int numDocs = randomIntBetween(10, 100);
            for (int i = 0; i < numDocs; i++) {
                ParsedDocument doc = testParsedDocument(Integer.toString(i), Integer.toString(i), "test", null, -1, -1, testDocument(), B_1, null);
                Engine.Index index = new Engine.Index(newUid(Integer.toString(i)), doc);
                engine.index(index);
                engine.refresh("test");
            }
            try (Engine.Searcher test = engine.acquireSearcher("test")) {
                assertEquals(numDocs, test.reader().numDocs());
            }
            engine.forceMerge(true, 1, false, false, false);
            assertEquals(engine.segments(true).size(), 1);

            ParsedDocument doc = testParsedDocument(Integer.toString(0), Integer.toString(0), "test", null, -1, -1, testDocument(), B_1, null);
            Engine.Index index = new Engine.Index(newUid(Integer.toString(0)), doc);
            engine.delete(new Engine.Delete(index.type(), index.id(), index.uid()));
            engine.forceMerge(true, 10, true, false, false); //expunge deletes

            assertEquals(engine.segments(true).size(), 1);
            try (Engine.Searcher test = engine.acquireSearcher("test")) {
                assertEquals(numDocs - 1, test.reader().numDocs());
                assertEquals(engine.config().getMergePolicy().toString(), numDocs - 1, test.reader().maxDoc());
            }

            doc = testParsedDocument(Integer.toString(1), Integer.toString(1), "test", null, -1, -1, testDocument(), B_1, null);
            index = new Engine.Index(newUid(Integer.toString(1)), doc);
            engine.delete(new Engine.Delete(index.type(), index.id(), index.uid()));
            engine.forceMerge(true, 10, false, false, false); //expunge deletes

            assertEquals(engine.segments(true).size(), 1);
            try (Engine.Searcher test = engine.acquireSearcher("test")) {
                assertEquals(numDocs - 2, test.reader().numDocs());
                assertEquals(numDocs - 1, test.reader().maxDoc());
            }
        }
    }

    public void testForceMergeAndClose() throws IOException, InterruptedException {
        int numIters = randomIntBetween(2, 10);
        for (int j = 0; j < numIters; j++) {
            try (Store store = createStore()) {
                final InternalEngine engine = createEngine(store, createTempDir());
                final CountDownLatch startGun = new CountDownLatch(1);
                final CountDownLatch indexed = new CountDownLatch(1);

                Thread thread = new Thread() {
                    @Override
                    public void run() {
                        try {
                            try {
                                startGun.await();
                            } catch (InterruptedException e) {
                                throw new RuntimeException(e);
                            }
                            int i = 0;
                            while (true) {
                                int numDocs = randomIntBetween(1, 20);
                                for (int j = 0; j < numDocs; j++) {
                                    i++;
                                    ParsedDocument doc = testParsedDocument(Integer.toString(i), Integer.toString(i), "test", null, -1, -1, testDocument(), B_1, null);
                                    Engine.Index index = new Engine.Index(newUid(Integer.toString(i)), doc);
                                    engine.index(index);
                                }
                                engine.refresh("test");
                                indexed.countDown();
                                try {
                                    engine.forceMerge(randomBoolean(), 1, false, randomBoolean(), randomBoolean());
                                } catch (IOException e) {
                                    return;
                                }
                            }
                        } catch (AlreadyClosedException | EngineClosedException ex) {
                            // fine
                        }
                    }
                };

                thread.start();
                startGun.countDown();
                int someIters = randomIntBetween(1, 10);
                for (int i = 0; i < someIters; i++) {
                    engine.forceMerge(randomBoolean(), 1, false, randomBoolean(), randomBoolean());
                }
                indexed.await();
                IOUtils.close(engine);
                thread.join();
            }
        }

    }

    public void testVersioningDeleteConflict() {
        ParsedDocument doc = testParsedDocument("1", "1", "test", null, -1, -1, testDocument(), B_1, null);
        Engine.Index index = new Engine.Index(newUid("1"), doc);
        engine.index(index);
        assertThat(index.version(), equalTo(1L));

        index = new Engine.Index(newUid("1"), doc);
        engine.index(index);
        assertThat(index.version(), equalTo(2L));

<<<<<<< HEAD
        Engine.Delete delete = new Engine.Delete("test", "1", newUid("1"), SequenceNumbersService.UNASSIGNED_SEQ_NO, 1l, VersionType.INTERNAL, PRIMARY, 0, false);
=======
        Engine.Delete delete = new Engine.Delete("test", "1", newUid("1"), 1L, VersionType.INTERNAL, PRIMARY, 0, false);
>>>>>>> b5aee207
        try {
            engine.delete(delete);
            fail();
        } catch (VersionConflictEngineException e) {
            // all is well
        }

        // future versions should not work as well
<<<<<<< HEAD
        delete = new Engine.Delete("test", "1", newUid("1"), SequenceNumbersService.UNASSIGNED_SEQ_NO, 3l, VersionType.INTERNAL, PRIMARY, 0, false);
=======
        delete = new Engine.Delete("test", "1", newUid("1"), 3L, VersionType.INTERNAL, PRIMARY, 0, false);
>>>>>>> b5aee207
        try {
            engine.delete(delete);
            fail();
        } catch (VersionConflictEngineException e) {
            // all is well
        }

        // now actually delete
<<<<<<< HEAD
        delete = new Engine.Delete("test", "1", newUid("1"), SequenceNumbersService.UNASSIGNED_SEQ_NO, 2l, VersionType.INTERNAL, PRIMARY, 0, false);
=======
        delete = new Engine.Delete("test", "1", newUid("1"), 2L, VersionType.INTERNAL, PRIMARY, 0, false);
>>>>>>> b5aee207
        engine.delete(delete);
        assertThat(delete.version(), equalTo(3L));

        // now check if we can index to a delete doc with version
<<<<<<< HEAD
        index = new Engine.Index(newUid("1"), doc, SequenceNumbersService.UNASSIGNED_SEQ_NO, 2l, VersionType.INTERNAL, PRIMARY, 0);
=======
        index = new Engine.Index(newUid("1"), doc, 2L, VersionType.INTERNAL, PRIMARY, 0);
>>>>>>> b5aee207
        try {
            engine.index(index);
            fail();
        } catch (VersionConflictEngineException e) {
            // all is well
        }

        // we should be able to create as well
        Engine.Index create = new Engine.Index(newUid("1"), doc, SequenceNumbersService.UNASSIGNED_SEQ_NO, Versions.MATCH_DELETED, VersionType.INTERNAL, PRIMARY, 0);
        engine.index(create);
    }

    public void testVersioningDeleteConflictWithFlush() {
        ParsedDocument doc = testParsedDocument("1", "1", "test", null, -1, -1, testDocument(), B_1, null);
        Engine.Index index = new Engine.Index(newUid("1"), doc);
        engine.index(index);
        assertThat(index.version(), equalTo(1L));

        index = new Engine.Index(newUid("1"), doc);
        engine.index(index);
        assertThat(index.version(), equalTo(2L));

        engine.flush();

<<<<<<< HEAD
        Engine.Delete delete = new Engine.Delete("test", "1", newUid("1"), SequenceNumbersService.UNASSIGNED_SEQ_NO, 1l, VersionType.INTERNAL, PRIMARY, 0, false);
=======
        Engine.Delete delete = new Engine.Delete("test", "1", newUid("1"), 1L, VersionType.INTERNAL, PRIMARY, 0, false);
>>>>>>> b5aee207
        try {
            engine.delete(delete);
            fail();
        } catch (VersionConflictEngineException e) {
            // all is well
        }

        // future versions should not work as well
<<<<<<< HEAD
        delete = new Engine.Delete("test", "1", newUid("1"), SequenceNumbersService.UNASSIGNED_SEQ_NO, 3l, VersionType.INTERNAL, PRIMARY, 0, false);
=======
        delete = new Engine.Delete("test", "1", newUid("1"), 3L, VersionType.INTERNAL, PRIMARY, 0, false);
>>>>>>> b5aee207
        try {
            engine.delete(delete);
            fail();
        } catch (VersionConflictEngineException e) {
            // all is well
        }

        engine.flush();

        // now actually delete
<<<<<<< HEAD
        delete = new Engine.Delete("test", "1", newUid("1"), SequenceNumbersService.UNASSIGNED_SEQ_NO, 2l, VersionType.INTERNAL, PRIMARY, 0, false);
=======
        delete = new Engine.Delete("test", "1", newUid("1"), 2L, VersionType.INTERNAL, PRIMARY, 0, false);
>>>>>>> b5aee207
        engine.delete(delete);
        assertThat(delete.version(), equalTo(3L));

        engine.flush();

        // now check if we can index to a delete doc with version
<<<<<<< HEAD
        index = new Engine.Index(newUid("1"), doc, SequenceNumbersService.UNASSIGNED_SEQ_NO, 2l, VersionType.INTERNAL, PRIMARY, 0);
=======
        index = new Engine.Index(newUid("1"), doc, 2L, VersionType.INTERNAL, PRIMARY, 0);
>>>>>>> b5aee207
        try {
            engine.index(index);
            fail();
        } catch (VersionConflictEngineException e) {
            // all is well
        }

        // we should be able to create
        Engine.Index create = new Engine.Index(newUid("1"), doc, SequenceNumbersService.UNASSIGNED_SEQ_NO, Versions.MATCH_DELETED, VersionType.INTERNAL, PRIMARY, 0);
        engine.index(create);
    }

    public void testVersioningCreateExistsException() {
        ParsedDocument doc = testParsedDocument("1", "1", "test", null, -1, -1, testDocument(), B_1, null);
        Engine.Index create = new Engine.Index(newUid("1"), doc, SequenceNumbersService.UNASSIGNED_SEQ_NO, Versions.MATCH_DELETED, VersionType.INTERNAL, PRIMARY, 0);
        engine.index(create);
        assertThat(create.version(), equalTo(1L));

        create = new Engine.Index(newUid("1"), doc, SequenceNumbersService.UNASSIGNED_SEQ_NO, Versions.MATCH_DELETED, VersionType.INTERNAL, PRIMARY, 0);
        try {
            engine.index(create);
            fail();
        } catch (VersionConflictEngineException e) {
            // all is well
        }
    }

    public void testVersioningCreateExistsExceptionWithFlush() {
        ParsedDocument doc = testParsedDocument("1", "1", "test", null, -1, -1, testDocument(), B_1, null);
        Engine.Index create = new Engine.Index(newUid("1"), doc, -1, Versions.MATCH_DELETED, VersionType.INTERNAL, PRIMARY, 0);
        engine.index(create);
        assertThat(create.version(), equalTo(1L));

        engine.flush();

        create = new Engine.Index(newUid("1"), doc, -1, Versions.MATCH_DELETED, VersionType.INTERNAL, PRIMARY, 0);
        try {
            engine.index(create);
            fail();
        } catch (VersionConflictEngineException e) {
            // all is well
        }
    }

    public void testVersioningReplicaConflict1() {
        ParsedDocument doc = testParsedDocument("1", "1", "test", null, -1, -1, testDocument(), B_1, null);
        Engine.Index index = new Engine.Index(newUid("1"), doc);
        engine.index(index);
        assertThat(index.version(), equalTo(1L));

        index = new Engine.Index(newUid("1"), doc);
        engine.index(index);
        assertThat(index.version(), equalTo(2L));

        // apply the second index to the replica, should work fine
        index = new Engine.Index(newUid("1"), doc, index.seqNo(), index.version(), VersionType.INTERNAL.versionTypeForReplicationAndRecovery(), REPLICA, 0);
        replicaEngine.index(index);
        assertThat(index.version(), equalTo(2L));

        // now, the old one should not work
<<<<<<< HEAD
        index = new Engine.Index(newUid("1"), doc, index.seqNo(), 1l, VersionType.INTERNAL.versionTypeForReplicationAndRecovery(), REPLICA, 0);
=======
        index = new Engine.Index(newUid("1"), doc, 1L, VersionType.INTERNAL.versionTypeForReplicationAndRecovery(), REPLICA, 0);
>>>>>>> b5aee207
        try {
            replicaEngine.index(index);
            fail();
        } catch (VersionConflictEngineException e) {
            // all is well
        }

        // second version on replica should fail as well
        try {
<<<<<<< HEAD
            index = new Engine.Index(newUid("1"), doc, index.seqNo(), 2l
=======
            index = new Engine.Index(newUid("1"), doc, 2L
>>>>>>> b5aee207
                    , VersionType.INTERNAL.versionTypeForReplicationAndRecovery(), REPLICA, 0);
            replicaEngine.index(index);
            assertThat(index.version(), equalTo(2L));
        } catch (VersionConflictEngineException e) {
            // all is well
        }
    }

    public void testVersioningReplicaConflict2() {
        ParsedDocument doc = testParsedDocument("1", "1", "test", null, -1, -1, testDocument(), B_1, null);
        Engine.Index index = new Engine.Index(newUid("1"), doc);
        engine.index(index);
        assertThat(index.version(), equalTo(1L));

        // apply the first index to the replica, should work fine
<<<<<<< HEAD
        index = new Engine.Index(newUid("1"), doc, index.seqNo(), 1l
=======
        index = new Engine.Index(newUid("1"), doc, 1L
>>>>>>> b5aee207
                , VersionType.INTERNAL.versionTypeForReplicationAndRecovery(), REPLICA, 0);
        replicaEngine.index(index);
        assertThat(index.version(), equalTo(1L));

        // index it again
        index = new Engine.Index(newUid("1"), doc);
        engine.index(index);
        assertThat(index.version(), equalTo(2L));

        // now delete it
        Engine.Delete delete = new Engine.Delete("test", "1", newUid("1"));
        engine.delete(delete);
        assertThat(delete.version(), equalTo(3L));

        // apply the delete on the replica (skipping the second index)
<<<<<<< HEAD
        delete = new Engine.Delete("test", "1", newUid("1"), delete.seqNo(), 3l
=======
        delete = new Engine.Delete("test", "1", newUid("1"), 3L
>>>>>>> b5aee207
                , VersionType.INTERNAL.versionTypeForReplicationAndRecovery(), REPLICA, 0, false);
        replicaEngine.delete(delete);
        assertThat(delete.version(), equalTo(3L));

        // second time delete with same version should fail
        try {
<<<<<<< HEAD
            delete = new Engine.Delete("test", "1", newUid("1"), delete.seqNo(), 3l
=======
            delete = new Engine.Delete("test", "1", newUid("1"), 3L
>>>>>>> b5aee207
                    , VersionType.INTERNAL.versionTypeForReplicationAndRecovery(), REPLICA, 0, false);
            replicaEngine.delete(delete);
            fail("excepted VersionConflictEngineException to be thrown");
        } catch (VersionConflictEngineException e) {
            // all is well
        }

        // now do the second index on the replica, it should fail
        try {
<<<<<<< HEAD
            index = new Engine.Index(newUid("1"), doc, index.seqNo(), 2l, VersionType.INTERNAL.versionTypeForReplicationAndRecovery(), REPLICA, 0);
=======
            index = new Engine.Index(newUid("1"), doc, 2L, VersionType.INTERNAL.versionTypeForReplicationAndRecovery(), REPLICA, 0);
>>>>>>> b5aee207
            replicaEngine.index(index);
            fail("excepted VersionConflictEngineException to be thrown");
        } catch (VersionConflictEngineException e) {
            // all is well
        }
    }

    public void testBasicCreatedFlag() {
        ParsedDocument doc = testParsedDocument("1", "1", "test", null, -1, -1, testDocument(), B_1, null);
        Engine.Index index = new Engine.Index(newUid("1"), doc);
        assertTrue(engine.index(index));

        index = new Engine.Index(newUid("1"), doc);
        assertFalse(engine.index(index));

        engine.delete(new Engine.Delete(null, "1", newUid("1")));

        index = new Engine.Index(newUid("1"), doc);
        assertTrue(engine.index(index));
    }

    public void testCreatedFlagAfterFlush() {
        ParsedDocument doc = testParsedDocument("1", "1", "test", null, -1, -1, testDocument(), B_1, null);
        Engine.Index index = new Engine.Index(newUid("1"), doc);
        assertTrue(engine.index(index));

        engine.delete(new Engine.Delete(null, "1", newUid("1")));

        engine.flush();

        index = new Engine.Index(newUid("1"), doc);
        assertTrue(engine.index(index));
    }

    private static class MockAppender extends AppenderSkeleton {
        public boolean sawIndexWriterMessage;

        public boolean sawIndexWriterIFDMessage;

        @Override
        protected void append(LoggingEvent event) {
            if (event.getLevel() == Level.TRACE && event.getMessage().toString().contains("[index][1] ")) {
                if (event.getLoggerName().endsWith("lucene.iw") &&
                        event.getMessage().toString().contains("IW: apply all deletes during flush")) {
                    sawIndexWriterMessage = true;
                }
                if (event.getLoggerName().endsWith("lucene.iw.ifd")) {
                    sawIndexWriterIFDMessage = true;
                }
            }
        }

        @Override
        public boolean requiresLayout() {
            return false;
        }

        @Override
        public void close() {
        }
    }

    // #5891: make sure IndexWriter's infoStream output is
    // sent to lucene.iw with log level TRACE:

    public void testIndexWriterInfoStream() {
        assumeFalse("who tests the tester?", VERBOSE);
        MockAppender mockAppender = new MockAppender();

        Logger rootLogger = Logger.getRootLogger();
        Level savedLevel = rootLogger.getLevel();
        rootLogger.addAppender(mockAppender);
        rootLogger.setLevel(Level.DEBUG);

        try {
            // First, with DEBUG, which should NOT log IndexWriter output:
            ParsedDocument doc = testParsedDocument("1", "1", "test", null, -1, -1, testDocumentWithTextField(), B_1, null);
            engine.index(new Engine.Index(newUid("1"), doc));
            engine.flush();
            assertFalse(mockAppender.sawIndexWriterMessage);

            // Again, with TRACE, which should log IndexWriter output:
            rootLogger.setLevel(Level.TRACE);
            engine.index(new Engine.Index(newUid("2"), doc));
            engine.flush();
            assertTrue(mockAppender.sawIndexWriterMessage);

        } finally {
            rootLogger.removeAppender(mockAppender);
            rootLogger.setLevel(savedLevel);
        }
    }

    public void testSeqNoAndLocalCheckpoint() {
        int opCount = randomIntBetween(1, 10);
        long seqNoCount = -1;
        for (int op = 0; op < opCount; op++) {
            final String id = randomFrom("1", "2", "3");
            ParsedDocument doc = testParsedDocument(id, id, "test", null, -1, -1, testDocumentWithTextField(), B_1, null);
            if (randomBoolean()) {
                final Engine.Index index = new Engine.Index(newUid(id), doc,
                        SequenceNumbersService.UNASSIGNED_SEQ_NO,
                        rarely() ? 100 : Versions.MATCH_ANY, VersionType.INTERNAL,
                        PRIMARY, System.currentTimeMillis());

                try {
                    engine.index(index);
                } catch (VersionConflictEngineException e) {
                    // OK
                }
                if (index.seqNo() != SequenceNumbersService.UNASSIGNED_SEQ_NO) {
                    seqNoCount++;
                    Engine.Index replica = new Engine.Index(index.uid(), index.parsedDoc(), index.seqNo(),
                            index.version(), VersionType.EXTERNAL, REPLICA, System.currentTimeMillis());
                    replicaEngine.index(replica);
                }
            } else {
                final Engine.Delete delete = new Engine.Delete("test", id, newUid(id),
                        SequenceNumbersService.UNASSIGNED_SEQ_NO,
                        rarely() ? 100 : Versions.MATCH_ANY, VersionType.INTERNAL,
                        PRIMARY, System.currentTimeMillis(), false);
                try {
                    engine.delete(delete);
                } catch (VersionConflictEngineException e) {
                    // OK
                }
                if (delete.seqNo() != SequenceNumbersService.UNASSIGNED_SEQ_NO) {
                    seqNoCount++;
                    Engine.Delete replica = new Engine.Delete(delete.type(), delete.id(), delete.uid(), delete.seqNo(),
                            delete.version(), VersionType.EXTERNAL, REPLICA, System.currentTimeMillis(), false);
                    replicaEngine.delete(replica);
                }
            }
        }
        assertThat(engine.seqNoStats().getMaxSeqNo(), equalTo(seqNoCount));
        assertThat(engine.seqNoStats().getLocalCheckpoint(), equalTo(seqNoCount));
        assertThat(replicaEngine.seqNoStats().getMaxSeqNo(), equalTo(seqNoCount));
        assertThat(replicaEngine.seqNoStats().getLocalCheckpoint(), equalTo(seqNoCount));
    }

    // #8603: make sure we can separately log IFD's messages
    public void testIndexWriterIFDInfoStream() {
        assumeFalse("who tests the tester?", VERBOSE);
        MockAppender mockAppender = new MockAppender();

        // Works when running this test inside Intellij:
        Logger iwIFDLogger = LogManager.exists("org.elasticsearch.index.engine.lucene.iw.ifd");
        if (iwIFDLogger == null) {
            // Works when running this test from command line:
            iwIFDLogger = LogManager.exists("index.engine.lucene.iw.ifd");
            assertNotNull(iwIFDLogger);
        }

        iwIFDLogger.addAppender(mockAppender);
        iwIFDLogger.setLevel(Level.DEBUG);

        try {
            // First, with DEBUG, which should NOT log IndexWriter output:
            ParsedDocument doc = testParsedDocument("1", "1", "test", null, -1, -1, testDocumentWithTextField(), B_1, null);
            engine.index(new Engine.Index(newUid("1"), doc));
            engine.flush();
            assertFalse(mockAppender.sawIndexWriterMessage);
            assertFalse(mockAppender.sawIndexWriterIFDMessage);

            // Again, with TRACE, which should only log IndexWriter IFD output:
            iwIFDLogger.setLevel(Level.TRACE);
            engine.index(new Engine.Index(newUid("2"), doc));
            engine.flush();
            assertFalse(mockAppender.sawIndexWriterMessage);
            assertTrue(mockAppender.sawIndexWriterIFDMessage);

        } finally {
            iwIFDLogger.removeAppender(mockAppender);
            iwIFDLogger.setLevel(null);
        }
    }

    public void testEnableGcDeletes() throws Exception {
        try (Store store = createStore();
            Engine engine = new InternalEngine(config(defaultSettings, store, createTempDir(), newMergePolicy()), false)) {
            engine.config().setEnableGcDeletes(false);

            // Add document
            Document document = testDocument();
            document.add(new TextField("value", "test1", Field.Store.YES));

            ParsedDocument doc = testParsedDocument("1", "1", "test", null, -1, -1, document, B_2, null);
            engine.index(new Engine.Index(newUid("1"), doc, SequenceNumbersService.UNASSIGNED_SEQ_NO, 1, VersionType.EXTERNAL, Engine.Operation.Origin.PRIMARY, System.nanoTime()));

            // Delete document we just added:
            engine.delete(new Engine.Delete("test", "1", newUid("1"), SequenceNumbersService.UNASSIGNED_SEQ_NO, 10, VersionType.EXTERNAL, Engine.Operation.Origin.PRIMARY, System.nanoTime(), false));

            // Get should not find the document
            Engine.GetResult getResult = engine.get(new Engine.Get(true, newUid("1")));
            assertThat(getResult.exists(), equalTo(false));

            // Give the gc pruning logic a chance to kick in
            Thread.sleep(1000);

            if (randomBoolean()) {
                engine.refresh("test");
            }

            // Delete non-existent document
            engine.delete(new Engine.Delete("test", "2", newUid("2"), SequenceNumbersService.UNASSIGNED_SEQ_NO, 10, VersionType.EXTERNAL, Engine.Operation.Origin.PRIMARY, System.nanoTime(), false));

            // Get should not find the document (we never indexed uid=2):
            getResult = engine.get(new Engine.Get(true, newUid("2")));
            assertThat(getResult.exists(), equalTo(false));

            // Try to index uid=1 with a too-old version, should fail:
            try {
                engine.index(new Engine.Index(newUid("1"), doc, SequenceNumbersService.UNASSIGNED_SEQ_NO, 2, VersionType.EXTERNAL, Engine.Operation.Origin.PRIMARY, System.nanoTime()));
                fail("did not hit expected exception");
            } catch (VersionConflictEngineException vcee) {
                // expected
            }

            // Get should still not find the document
            getResult = engine.get(new Engine.Get(true, newUid("1")));
            assertThat(getResult.exists(), equalTo(false));

            // Try to index uid=2 with a too-old version, should fail:
            try {
                engine.index(new Engine.Index(newUid("2"), doc, SequenceNumbersService.UNASSIGNED_SEQ_NO, 2, VersionType.EXTERNAL, Engine.Operation.Origin.PRIMARY, System.nanoTime()));
                fail("did not hit expected exception");
            } catch (VersionConflictEngineException vcee) {
                // expected
            }

            // Get should not find the document
            getResult = engine.get(new Engine.Get(true, newUid("2")));
            assertThat(getResult.exists(), equalTo(false));
        }
    }

    protected Term newUid(String id) {
        return new Term("_uid", id);
    }

    public void testExtractShardId() {
        try (Engine.Searcher test = this.engine.acquireSearcher("test")) {
            ShardId shardId = ShardUtils.extractShardId(test.getDirectoryReader());
            assertNotNull(shardId);
            assertEquals(shardId, engine.config().getShardId());
        }
    }

    /**
     * Random test that throws random exception and ensures all references are
     * counted down / released and resources are closed.
     */
    public void testFailStart() throws IOException {
        // this test fails if any reader, searcher or directory is not closed - MDW FTW
        final int iters = scaledRandomIntBetween(10, 100);
        for (int i = 0; i < iters; i++) {
            MockDirectoryWrapper wrapper = newMockDirectory();
            wrapper.setFailOnOpenInput(randomBoolean());
            wrapper.setAllowRandomFileNotFoundException(randomBoolean());
            wrapper.setRandomIOExceptionRate(randomDouble());
            wrapper.setRandomIOExceptionRateOnOpen(randomDouble());
            final Path translogPath = createTempDir("testFailStart");
            try (Store store = createStore(wrapper)) {
                int refCount = store.refCount();
                assertTrue("refCount: " + store.refCount(), store.refCount() > 0);
                InternalEngine holder;
                try {
                    holder = createEngine(store, translogPath);
                } catch (EngineCreationFailureException ex) {
                    assertEquals(store.refCount(), refCount);
                    continue;
                }
                assertEquals(store.refCount(), refCount + 1);
                final int numStarts = scaledRandomIntBetween(1, 5);
                for (int j = 0; j < numStarts; j++) {
                    try {
                        assertEquals(store.refCount(), refCount + 1);
                        holder.close();
                        holder = createEngine(store, translogPath);
                        assertEquals(store.refCount(), refCount + 1);
                    } catch (EngineCreationFailureException ex) {
                        // all is fine
                        assertEquals(store.refCount(), refCount);
                        break;
                    }
                }
                holder.close();
                assertEquals(store.refCount(), refCount);
            }
        }
    }

    public void testSettings() {
        CodecService codecService = new CodecService(null, logger);
        LiveIndexWriterConfig currentIndexWriterConfig = engine.getCurrentIndexWriterConfig();

        assertEquals(engine.config().getCodec().getName(), codecService.codec(codecName).getName());
        assertEquals(currentIndexWriterConfig.getCodec().getName(), codecService.codec(codecName).getName());
    }

<<<<<<< HEAD
    // #10312
    public void testDeletesAloneCanTriggerRefresh() throws Exception {
        try (Store store = createStore();
             Engine engine = new InternalEngine(config(defaultSettings, store, createTempDir(), new MergeSchedulerConfig(defaultSettings), newMergePolicy()),
                     false)) {
            engine.config().setIndexingBufferSize(new ByteSizeValue(1, ByteSizeUnit.KB));
            for (int i = 0; i < 100; i++) {
                String id = Integer.toString(i);
                ParsedDocument doc = testParsedDocument(id, id, "test", null, -1, -1, testDocument(), B_1, null);
                engine.index(new Engine.Index(newUid(id), doc, SequenceNumbersService.UNASSIGNED_SEQ_NO, 2, VersionType.EXTERNAL, Engine.Operation.Origin.PRIMARY, System.nanoTime()));
            }

            // Force merge so we know all merges are done before we start deleting:
            engine.forceMerge(true, 1, false, false, false);

            Searcher s = engine.acquireSearcher("test");
            final long version1 = ((DirectoryReader) s.reader()).getVersion();
            s.close();
            for (int i = 0; i < 100; i++) {
                String id = Integer.toString(i);
                engine.delete(new Engine.Delete("test", id, newUid(id), SequenceNumbersService.UNASSIGNED_SEQ_NO, 10, VersionType.EXTERNAL, Engine.Operation.Origin.PRIMARY, System.nanoTime(), false));
            }

            // We must assertBusy because refresh due to version map being full is done in background (REFRESH) thread pool:
            assertBusy(() -> {
                Searcher s2 = engine.acquireSearcher("test");
                long version2 = ((DirectoryReader) s2.reader()).getVersion();
                s2.close();

                // 100 buffered deletes will easily exceed 25% of our 1 KB indexing buffer so it should have forced a refresh:
                assertThat(version2, greaterThan(version1));
            });
        }
    }

=======
>>>>>>> b5aee207
    public void testMissingTranslog() throws IOException {
        // test that we can force start the engine , even if the translog is missing.
        engine.close();
        // fake a new translog, causing the engine to point to a missing one.
        Translog translog = createTranslog();
        long id = translog.currentFileGeneration();
        translog.close();
        IOUtils.rm(translog.location().resolve(Translog.getFilename(id)));
        try {
            engine = createEngine(store, primaryTranslogDir);
            fail("engine shouldn't start without a valid translog id");
        } catch (EngineCreationFailureException ex) {
            // expected
        }
        // now it should be OK.
        IndexSettings indexSettings = new IndexSettings(defaultSettings.getIndexMetaData(),
                Settings.builder().put(defaultSettings.getSettings()).put(EngineConfig.INDEX_FORCE_NEW_TRANSLOG, true).build());
        engine = createEngine(indexSettings, store, primaryTranslogDir, newMergePolicy());
    }

    public void testTranslogReplayWithFailure() throws IOException {
        final int numDocs = randomIntBetween(1, 10);
        for (int i = 0; i < numDocs; i++) {
            ParsedDocument doc = testParsedDocument(Integer.toString(i), Integer.toString(i), "test", null, SequenceNumbersService.UNASSIGNED_SEQ_NO, -1, testDocument(), new BytesArray("{}"), null);
            Engine.Index firstIndexRequest = new Engine.Index(newUid(Integer.toString(i)), doc, SequenceNumbersService.UNASSIGNED_SEQ_NO, Versions.MATCH_DELETED, VersionType.INTERNAL, PRIMARY, System.nanoTime());
            engine.index(firstIndexRequest);
            assertThat(firstIndexRequest.version(), equalTo(1L));
        }
        engine.refresh("test");
        try (Engine.Searcher searcher = engine.acquireSearcher("test")) {
            TopDocs topDocs = searcher.searcher().search(new MatchAllDocsQuery(), randomIntBetween(numDocs, numDocs + 10));
            assertThat(topDocs.totalHits, equalTo(numDocs));
        }
        engine.close();
        boolean recoveredButFailed = false;
        final MockDirectoryWrapper directory = DirectoryUtils.getLeaf(store.directory(), MockDirectoryWrapper.class);
        if (directory != null) {
            // since we rollback the IW we are writing the same segment files again after starting IW but MDW prevents
            // this so we have to disable the check explicitly
            directory.setPreventDoubleWrite(false);
            boolean started = false;
            final int numIters = randomIntBetween(10, 20);
            for (int i = 0; i < numIters; i++) {
                directory.setRandomIOExceptionRateOnOpen(randomDouble());
                directory.setRandomIOExceptionRate(randomDouble());
                directory.setFailOnOpenInput(randomBoolean());
                directory.setAllowRandomFileNotFoundException(randomBoolean());
                try {
                    engine = createEngine(store, primaryTranslogDir);
                    started = true;
                    break;
                } catch (EngineCreationFailureException ex) {
                }
            }

            directory.setRandomIOExceptionRateOnOpen(0.0);
            directory.setRandomIOExceptionRate(0.0);
            directory.setFailOnOpenInput(false);
            directory.setAllowRandomFileNotFoundException(false);
            if (started == false) {
                engine = createEngine(store, primaryTranslogDir);
            }
        } else {
            // no mock directory, no fun.
            engine = createEngine(store, primaryTranslogDir);
        }
        try (Engine.Searcher searcher = engine.acquireSearcher("test")) {
            TopDocs topDocs = searcher.searcher().search(new MatchAllDocsQuery(), randomIntBetween(numDocs, numDocs + 10));
            assertThat(topDocs.totalHits, equalTo(numDocs));
        }
    }

    public void testSkipTranslogReplay() throws IOException {
        final int numDocs = randomIntBetween(1, 10);
        for (int i = 0; i < numDocs; i++) {
            ParsedDocument doc = testParsedDocument(Integer.toString(i), Integer.toString(i), "test", null, -1, -1, testDocument(), new BytesArray("{}"), null);
            Engine.Index firstIndexRequest = new Engine.Index(newUid(Integer.toString(i)), doc, SequenceNumbersService.UNASSIGNED_SEQ_NO,
                    Versions.MATCH_DELETED, VersionType.INTERNAL, PRIMARY, System.nanoTime());
            engine.index(firstIndexRequest);
            assertThat(firstIndexRequest.version(), equalTo(1L));
        }
        engine.refresh("test");
        try (Engine.Searcher searcher = engine.acquireSearcher("test")) {
            TopDocs topDocs = searcher.searcher().search(new MatchAllDocsQuery(), randomIntBetween(numDocs, numDocs + 10));
            assertThat(topDocs.totalHits, equalTo(numDocs));
        }
        final MockDirectoryWrapper directory = DirectoryUtils.getLeaf(store.directory(), MockDirectoryWrapper.class);
        if (directory != null) {
            // since we rollback the IW we are writing the same segment files again after starting IW but MDW prevents
            // this so we have to disable the check explicitly
            directory.setPreventDoubleWrite(false);
        }
        engine.close();
        engine = new InternalEngine(engine.config(), true);

        try (Engine.Searcher searcher = engine.acquireSearcher("test")) {
            TopDocs topDocs = searcher.searcher().search(new MatchAllDocsQuery(), randomIntBetween(numDocs, numDocs + 10));
            assertThat(topDocs.totalHits, equalTo(0));
        }

    }

    private Mapping dynamicUpdate() {
        BuilderContext context = new BuilderContext(Settings.EMPTY, new ContentPath());
        final RootObjectMapper root = new RootObjectMapper.Builder("some_type").build(context);
        return new Mapping(Version.CURRENT, root, new MetadataFieldMapper[0], emptyMap());
    }

    public void testUpgradeOldIndex() throws IOException {
        List<Path> indexes = new ArrayList<>();
        try (DirectoryStream<Path> stream = Files.newDirectoryStream(getBwcIndicesPath(), "index-*.zip")) {
            for (Path path : stream) {
                indexes.add(path);
            }
        }
        Collections.shuffle(indexes, random());
        for (Path indexFile : indexes.subList(0, scaledRandomIntBetween(1, indexes.size() / 2))) {
            final String indexName = indexFile.getFileName().toString().replace(".zip", "").toLowerCase(Locale.ROOT);
            Path unzipDir = createTempDir();
            Path unzipDataDir = unzipDir.resolve("data");
            // decompress the index
            try (InputStream stream = Files.newInputStream(indexFile)) {
                TestUtil.unzip(stream, unzipDir);
            }
            // check it is unique
            assertTrue(Files.exists(unzipDataDir));
            Path[] list = filterExtraFSFiles(FileSystemUtils.files(unzipDataDir));

            if (list.length != 1) {
                throw new IllegalStateException("Backwards index must contain exactly one cluster but was " + list.length + " " + Arrays.toString(list));
            }
            // the bwc scripts packs the indices under this path
            Path src = list[0].resolve("nodes/0/indices/" + indexName);
            Path translog = list[0].resolve("nodes/0/indices/" + indexName).resolve("0").resolve("translog");
            assertTrue("[" + indexFile + "] missing index dir: " + src.toString(), Files.exists(src));
            assertTrue("[" + indexFile + "] missing translog dir: " + translog.toString(), Files.exists(translog));
            Path[] tlogFiles = filterExtraFSFiles(FileSystemUtils.files(translog));
            assertEquals(Arrays.toString(tlogFiles), tlogFiles.length, 2); // ckp & tlog
            Path tlogFile = tlogFiles[0].getFileName().toString().endsWith("tlog") ? tlogFiles[0] : tlogFiles[1];
            final long size = Files.size(tlogFiles[0]);
            logger.debug("upgrading index {} file: {} size: {}", indexName, tlogFiles[0].getFileName(), size);
            Directory directory = newFSDirectory(src.resolve("0").resolve("index"));
            Store store = createStore(directory);
            final int iters = randomIntBetween(0, 2);
            int numDocs = -1;
            for (int i = 0; i < iters; i++) { // make sure we can restart on an upgraded index
                try (InternalEngine engine = createEngine(store, translog)) {
                    try (Searcher searcher = engine.acquireSearcher("test")) {
                        if (i > 0) {
                            assertEquals(numDocs, searcher.reader().numDocs());
                        }
                        TopDocs search = searcher.searcher().search(new MatchAllDocsQuery(), 1);
                        numDocs = searcher.reader().numDocs();
                        assertTrue(search.totalHits > 1);
                    }
                    CommitStats commitStats = engine.commitStats();
                    Map<String, String> userData = commitStats.getUserData();
                    assertTrue("userdata dosn't contain uuid", userData.containsKey(Translog.TRANSLOG_UUID_KEY));
                    assertTrue("userdata doesn't contain generation key", userData.containsKey(Translog.TRANSLOG_GENERATION_KEY));
                    assertFalse("userdata contains legacy marker", userData.containsKey("translog_id"));
                }
            }

            try (InternalEngine engine = createEngine(store, translog)) {
                if (numDocs == -1) {
                    try (Searcher searcher = engine.acquireSearcher("test")) {
                        numDocs = searcher.reader().numDocs();
                    }
                }
                final int numExtraDocs = randomIntBetween(1, 10);
                for (int i = 0; i < numExtraDocs; i++) {
                    ParsedDocument doc = testParsedDocument("extra" + Integer.toString(i), "extra" + Integer.toString(i), "test", null, -1, -1, testDocument(), new BytesArray("{}"), null);
                    Engine.Index firstIndexRequest = new Engine.Index(newUid(Integer.toString(i)), doc, SequenceNumbersService.UNASSIGNED_SEQ_NO, Versions.MATCH_DELETED, VersionType.INTERNAL, PRIMARY, System.nanoTime());
                    engine.index(firstIndexRequest);
                    assertThat(firstIndexRequest.version(), equalTo(1L));
                }
                engine.refresh("test");
                try (Engine.Searcher searcher = engine.acquireSearcher("test")) {
                    TopDocs topDocs = searcher.searcher().search(new MatchAllDocsQuery(), randomIntBetween(numDocs, numDocs + numExtraDocs));
                    assertThat(topDocs.totalHits, equalTo(numDocs + numExtraDocs));
                }
            }
            IOUtils.close(store, directory);
        }
    }

    private Path[] filterExtraFSFiles(Path[] files) {
        List<Path> paths = new ArrayList<>();
        for (Path p : files) {
            if (p.getFileName().toString().startsWith("extra")) {
                continue;
            }
            paths.add(p);
        }
        return paths.toArray(new Path[0]);
    }

    public void testTranslogReplay() throws IOException {
        final int numDocs = randomIntBetween(1, 10);
        for (int i = 0; i < numDocs; i++) {
            ParsedDocument doc = testParsedDocument(Integer.toString(i), Integer.toString(i), "test", null, -1, -1, testDocument(), new BytesArray("{}"), null);
            Engine.Index firstIndexRequest = new Engine.Index(newUid(Integer.toString(i)), doc, SequenceNumbersService.UNASSIGNED_SEQ_NO,
                    Versions.MATCH_DELETED, VersionType.INTERNAL, PRIMARY, System.nanoTime());
            engine.index(firstIndexRequest);
            assertThat(firstIndexRequest.version(), equalTo(1L));
        }
        engine.refresh("test");
        try (Engine.Searcher searcher = engine.acquireSearcher("test")) {
            TopDocs topDocs = searcher.searcher().search(new MatchAllDocsQuery(), randomIntBetween(numDocs, numDocs + 10));
            assertThat(topDocs.totalHits, equalTo(numDocs));
        }
        final MockDirectoryWrapper directory = DirectoryUtils.getLeaf(store.directory(), MockDirectoryWrapper.class);
        if (directory != null) {
            // since we rollback the IW we are writing the same segment files again after starting IW but MDW prevents
            // this so we have to disable the check explicitly
            directory.setPreventDoubleWrite(false);
        }

        TranslogHandler parser = (TranslogHandler) engine.config().getTranslogRecoveryPerformer();
        parser.mappingUpdate = dynamicUpdate();

        engine.close();
        engine.config().setCreate(false);
        engine = new InternalEngine(engine.config(), false); // we need to reuse the engine config unless the parser.mappingModified won't work

        try (Engine.Searcher searcher = engine.acquireSearcher("test")) {
            TopDocs topDocs = searcher.searcher().search(new MatchAllDocsQuery(), randomIntBetween(numDocs, numDocs + 10));
            assertThat(topDocs.totalHits, equalTo(numDocs));
        }
        parser = (TranslogHandler) engine.config().getTranslogRecoveryPerformer();
        assertEquals(numDocs, parser.recoveredOps.get());
        if (parser.mappingUpdate != null) {
            assertEquals(1, parser.getRecoveredTypes().size());
            assertTrue(parser.getRecoveredTypes().containsKey("test"));
        } else {
            assertEquals(0, parser.getRecoveredTypes().size());
        }

        engine.close();
        engine = createEngine(store, primaryTranslogDir);
        try (Engine.Searcher searcher = engine.acquireSearcher("test")) {
            TopDocs topDocs = searcher.searcher().search(new MatchAllDocsQuery(), randomIntBetween(numDocs, numDocs + 10));
            assertThat(topDocs.totalHits, equalTo(numDocs));
        }
        parser = (TranslogHandler) engine.config().getTranslogRecoveryPerformer();
        assertEquals(0, parser.recoveredOps.get());

        final boolean flush = randomBoolean();
        int randomId = randomIntBetween(numDocs + 1, numDocs + 10);
        String uuidValue = "test#" + Integer.toString(randomId);
        ParsedDocument doc = testParsedDocument(uuidValue, Integer.toString(randomId), "test", null, -1, -1, testDocument(), new BytesArray("{}"), null);
        Engine.Index firstIndexRequest = new Engine.Index(newUid(uuidValue), doc, SequenceNumbersService.UNASSIGNED_SEQ_NO, 1, VersionType.EXTERNAL, PRIMARY, System.nanoTime());
        engine.index(firstIndexRequest);
        assertThat(firstIndexRequest.version(), equalTo(1L));
        if (flush) {
            engine.flush();
        }

        doc = testParsedDocument(uuidValue, Integer.toString(randomId), "test", null, -1, -1, testDocument(), new BytesArray("{}"), null);
        Engine.Index idxRequest = new Engine.Index(newUid(uuidValue), doc, SequenceNumbersService.UNASSIGNED_SEQ_NO, 2, VersionType.EXTERNAL, PRIMARY, System.nanoTime());
        engine.index(idxRequest);
        engine.refresh("test");
        assertThat(idxRequest.version(), equalTo(2L));
        try (Engine.Searcher searcher = engine.acquireSearcher("test")) {
            TopDocs topDocs = searcher.searcher().search(new MatchAllDocsQuery(), numDocs + 1);
            assertThat(topDocs.totalHits, equalTo(numDocs + 1));
        }

        engine.close();
        engine = createEngine(store, primaryTranslogDir);
        try (Engine.Searcher searcher = engine.acquireSearcher("test")) {
            TopDocs topDocs = searcher.searcher().search(new MatchAllDocsQuery(), numDocs + 1);
            assertThat(topDocs.totalHits, equalTo(numDocs + 1));
        }
        parser = (TranslogHandler) engine.config().getTranslogRecoveryPerformer();
        assertEquals(flush ? 1 : 2, parser.recoveredOps.get());
        engine.delete(new Engine.Delete("test", Integer.toString(randomId), newUid(uuidValue)));
        if (randomBoolean()) {
            engine.refresh("test");
        } else {
            engine.close();
            engine = createEngine(store, primaryTranslogDir);
        }
        try (Engine.Searcher searcher = engine.acquireSearcher("test")) {
            TopDocs topDocs = searcher.searcher().search(new MatchAllDocsQuery(), numDocs);
            assertThat(topDocs.totalHits, equalTo(numDocs));
        }
    }

    public static class TranslogHandler extends TranslogRecoveryPerformer {

        private final DocumentMapper docMapper;
        public Mapping mappingUpdate = null;

        public final AtomicInteger recoveredOps = new AtomicInteger(0);

        public TranslogHandler(String indexName, ESLogger logger) {
            super(new ShardId("test", "_na_", 0), null, logger);
            Settings settings = Settings.settingsBuilder().put(IndexMetaData.SETTING_VERSION_CREATED, Version.CURRENT).build();
            RootObjectMapper.Builder rootBuilder = new RootObjectMapper.Builder("test");
            Index index = new Index(indexName, "_na_");
            IndexSettings indexSettings = IndexSettingsModule.newIndexSettings(index, settings);
            AnalysisService analysisService = new AnalysisService(indexSettings, Collections.emptyMap(), Collections.emptyMap(), Collections.emptyMap(), Collections.emptyMap());
            SimilarityService similarityService = new SimilarityService(indexSettings, Collections.emptyMap());
            MapperRegistry mapperRegistry = new IndicesModule().getMapperRegistry();
            MapperService mapperService = new MapperService(indexSettings, analysisService, similarityService, mapperRegistry, () -> null);
            DocumentMapper.Builder b = new DocumentMapper.Builder(rootBuilder, mapperService);
            this.docMapper = b.build(mapperService);
        }

        @Override
        protected DocumentMapperForType docMapper(String type) {
            return new DocumentMapperForType(docMapper, mappingUpdate);
        }

        @Override
        protected void operationProcessed() {
            recoveredOps.incrementAndGet();
        }
    }

    public void testRecoverFromForeignTranslog() throws IOException {
        final int numDocs = randomIntBetween(1, 10);
        for (int i = 0; i < numDocs; i++) {
            ParsedDocument doc = testParsedDocument(Integer.toString(i), Integer.toString(i), "test", null, -1, -1, testDocument(), new BytesArray("{}"), null);
            Engine.Index firstIndexRequest = new Engine.Index(newUid(Integer.toString(i)), doc, SequenceNumbersService.UNASSIGNED_SEQ_NO,
                    Versions.MATCH_DELETED, VersionType.INTERNAL, PRIMARY, System.nanoTime());
            engine.index(firstIndexRequest);
            assertThat(firstIndexRequest.version(), equalTo(1L));
        }
        engine.refresh("test");
        try (Engine.Searcher searcher = engine.acquireSearcher("test")) {
            TopDocs topDocs = searcher.searcher().search(new MatchAllDocsQuery(), randomIntBetween(numDocs, numDocs + 10));
            assertThat(topDocs.totalHits, equalTo(numDocs));
        }
        final MockDirectoryWrapper directory = DirectoryUtils.getLeaf(store.directory(), MockDirectoryWrapper.class);
        if (directory != null) {
            // since we rollback the IW we are writing the same segment files again after starting IW but MDW prevents
            // this so we have to disable the check explicitly
            directory.setPreventDoubleWrite(false);
        }
        Translog.TranslogGeneration generation = engine.getTranslog().getGeneration();
        engine.close();

        Translog translog = new Translog(new TranslogConfig(shardId, createTempDir(), INDEX_SETTINGS, BigArrays.NON_RECYCLING_INSTANCE));
        translog.add(new Translog.Index("test", "SomeBogusId", "{}".getBytes(Charset.forName("UTF-8"))));
        assertEquals(generation.translogFileGeneration, translog.currentFileGeneration());
        translog.close();

        EngineConfig config = engine.config();
        /* create a TranslogConfig that has been created with a different UUID */
        TranslogConfig translogConfig = new TranslogConfig(shardId, translog.location(), config.getIndexSettings(), BigArrays.NON_RECYCLING_INSTANCE);

        EngineConfig brokenConfig = new EngineConfig(shardId, threadPool, config.getIndexSettings()
                , null, store, createSnapshotDeletionPolicy(), newMergePolicy(),
                config.getAnalyzer(), config.getSimilarity(), new CodecService(null, logger), config.getEventListener()
                , config.getTranslogRecoveryPerformer(), IndexSearcher.getDefaultQueryCache(), IndexSearcher.getDefaultQueryCachingPolicy(), translogConfig, TimeValue.timeValueMinutes(5));

        try {
            new InternalEngine(brokenConfig, false);
            fail("translog belongs to a different engine");
        } catch (EngineCreationFailureException ex) {
        }

        engine = createEngine(store, primaryTranslogDir); // and recover again!
        try (Engine.Searcher searcher = engine.acquireSearcher("test")) {
            TopDocs topDocs = searcher.searcher().search(new MatchAllDocsQuery(), randomIntBetween(numDocs, numDocs + 10));
            assertThat(topDocs.totalHits, equalTo(numDocs));
        }
    }

    public void testShardNotAvailableExceptionWhenEngineClosedConcurrently() throws IOException, InterruptedException {
        AtomicReference<Throwable> throwable = new AtomicReference<>();
        String operation = randomFrom("optimize", "refresh", "flush");
        Thread mergeThread = new Thread() {
            @Override
            public void run() {
                boolean stop = false;
                logger.info("try with {}", operation);
                while (stop == false) {
                    try {
                        switch (operation) {
                            case "optimize": {
                                engine.forceMerge(true, 1, false, false, false);
                                break;
                            }
                            case "refresh": {
                                engine.refresh("test refresh");
                                break;
                            }
                            case "flush": {
                                engine.flush(true, false);
                                break;
                            }
                        }
                    } catch (Throwable t) {
                        throwable.set(t);
                        stop = true;
                    }
                }
            }
        };
        mergeThread.start();
        engine.close();
        mergeThread.join();
        logger.info("exception caught: ", throwable.get());
        assertTrue("expected an Exception that signals shard is not available", TransportActions.isShardNotAvailableException(throwable.get()));
    }
}<|MERGE_RESOLUTION|>--- conflicted
+++ resolved
@@ -277,12 +277,7 @@
             public void onFailedEngine(String reason, @Nullable Throwable t) {
                 // we don't need to notify anybody in this test
             }
-<<<<<<< HEAD
-        }, new TranslogHandler(shardId.index().getName(), logger), IndexSearcher.getDefaultQueryCache(), IndexSearcher.getDefaultQueryCachingPolicy(),
-                translogConfig, TimeValue.timeValueMinutes(5));
-=======
         }, new TranslogHandler(shardId.getIndexName(), logger), IndexSearcher.getDefaultQueryCache(), IndexSearcher.getDefaultQueryCachingPolicy(), translogConfig, TimeValue.timeValueMinutes(5));
->>>>>>> b5aee207
         try {
             config.setCreate(Lucene.indexExists(store.directory()) == false);
         } catch (IOException e) {
@@ -904,14 +899,9 @@
         ParsedDocument doc = testParsedDocument("1", "1", "test", null, -1, -1, testDocument(), B_1, null);
         Engine.Index create = new Engine.Index(newUid("1"), doc, Versions.MATCH_DELETED);
         engine.index(create);
-<<<<<<< HEAD
-        assertThat(create.version(), equalTo(1l));
+        assertThat(create.version(), equalTo(1L));
+
         create = new Engine.Index(newUid("1"), doc, create.seqNo(), create.version(), create.versionType().versionTypeForReplicationAndRecovery(), REPLICA, 0);
-=======
-        assertThat(create.version(), equalTo(1L));
-
-        create = new Engine.Index(newUid("1"), doc, create.version(), create.versionType().versionTypeForReplicationAndRecovery(), REPLICA, 0);
->>>>>>> b5aee207
         replicaEngine.index(create);
         assertThat(create.version(), equalTo(1L));
     }
@@ -948,11 +938,7 @@
         engine.index(index);
         assertThat(index.version(), equalTo(2L));
 
-<<<<<<< HEAD
-        index = new Engine.Index(newUid("1"), doc, SequenceNumbersService.UNASSIGNED_SEQ_NO, 1l, VersionType.INTERNAL, Engine.Operation.Origin.PRIMARY, 0);
-=======
-        index = new Engine.Index(newUid("1"), doc, 1L, VersionType.INTERNAL, Engine.Operation.Origin.PRIMARY, 0);
->>>>>>> b5aee207
+        index = new Engine.Index(newUid("1"), doc, SequenceNumbersService.UNASSIGNED_SEQ_NO, 1L, VersionType.INTERNAL, Engine.Operation.Origin.PRIMARY, 0);
         try {
             engine.index(index);
             fail();
@@ -961,11 +947,7 @@
         }
 
         // future versions should not work as well
-<<<<<<< HEAD
-        index = new Engine.Index(newUid("1"), doc, SequenceNumbersService.UNASSIGNED_SEQ_NO, 3l, VersionType.INTERNAL, PRIMARY, 0);
-=======
-        index = new Engine.Index(newUid("1"), doc, 3L, VersionType.INTERNAL, PRIMARY, 0);
->>>>>>> b5aee207
+        index = new Engine.Index(newUid("1"), doc, SequenceNumbersService.UNASSIGNED_SEQ_NO, 3L, VersionType.INTERNAL, PRIMARY, 0);
         try {
             engine.index(index);
             fail();
@@ -1005,11 +987,7 @@
 
         engine.flush();
 
-<<<<<<< HEAD
-        index = new Engine.Index(newUid("1"), doc, SequenceNumbersService.UNASSIGNED_SEQ_NO, 1l, VersionType.INTERNAL, PRIMARY, 0);
-=======
-        index = new Engine.Index(newUid("1"), doc, 1L, VersionType.INTERNAL, PRIMARY, 0);
->>>>>>> b5aee207
+        index = new Engine.Index(newUid("1"), doc,SequenceNumbersService.UNASSIGNED_SEQ_NO, 1L, VersionType.INTERNAL, PRIMARY, 0);
         try {
             engine.index(index);
             fail();
@@ -1018,11 +996,7 @@
         }
 
         // future versions should not work as well
-<<<<<<< HEAD
-        index = new Engine.Index(newUid("1"), doc, SequenceNumbersService.UNASSIGNED_SEQ_NO, 3l, VersionType.INTERNAL, PRIMARY, 0);
-=======
-        index = new Engine.Index(newUid("1"), doc, 3L, VersionType.INTERNAL, PRIMARY, 0);
->>>>>>> b5aee207
+        index = new Engine.Index(newUid("1"), doc, SequenceNumbersService.UNASSIGNED_SEQ_NO, 3L, VersionType.INTERNAL, PRIMARY, 0);
         try {
             engine.index(index);
             fail();
@@ -1157,11 +1131,7 @@
         engine.index(index);
         assertThat(index.version(), equalTo(2L));
 
-<<<<<<< HEAD
-        Engine.Delete delete = new Engine.Delete("test", "1", newUid("1"), SequenceNumbersService.UNASSIGNED_SEQ_NO, 1l, VersionType.INTERNAL, PRIMARY, 0, false);
-=======
-        Engine.Delete delete = new Engine.Delete("test", "1", newUid("1"), 1L, VersionType.INTERNAL, PRIMARY, 0, false);
->>>>>>> b5aee207
+        Engine.Delete delete = new Engine.Delete("test", "1", newUid("1"), SequenceNumbersService.UNASSIGNED_SEQ_NO, 1L, VersionType.INTERNAL, PRIMARY, 0, false);
         try {
             engine.delete(delete);
             fail();
@@ -1170,11 +1140,7 @@
         }
 
         // future versions should not work as well
-<<<<<<< HEAD
-        delete = new Engine.Delete("test", "1", newUid("1"), SequenceNumbersService.UNASSIGNED_SEQ_NO, 3l, VersionType.INTERNAL, PRIMARY, 0, false);
-=======
-        delete = new Engine.Delete("test", "1", newUid("1"), 3L, VersionType.INTERNAL, PRIMARY, 0, false);
->>>>>>> b5aee207
+        delete = new Engine.Delete("test", "1", newUid("1"), SequenceNumbersService.UNASSIGNED_SEQ_NO, 3L, VersionType.INTERNAL, PRIMARY, 0, false);
         try {
             engine.delete(delete);
             fail();
@@ -1183,20 +1149,12 @@
         }
 
         // now actually delete
-<<<<<<< HEAD
-        delete = new Engine.Delete("test", "1", newUid("1"), SequenceNumbersService.UNASSIGNED_SEQ_NO, 2l, VersionType.INTERNAL, PRIMARY, 0, false);
-=======
-        delete = new Engine.Delete("test", "1", newUid("1"), 2L, VersionType.INTERNAL, PRIMARY, 0, false);
->>>>>>> b5aee207
+        delete = new Engine.Delete("test", "1", newUid("1"), SequenceNumbersService.UNASSIGNED_SEQ_NO, 2L, VersionType.INTERNAL, PRIMARY, 0, false);
         engine.delete(delete);
         assertThat(delete.version(), equalTo(3L));
 
         // now check if we can index to a delete doc with version
-<<<<<<< HEAD
-        index = new Engine.Index(newUid("1"), doc, SequenceNumbersService.UNASSIGNED_SEQ_NO, 2l, VersionType.INTERNAL, PRIMARY, 0);
-=======
-        index = new Engine.Index(newUid("1"), doc, 2L, VersionType.INTERNAL, PRIMARY, 0);
->>>>>>> b5aee207
+        index = new Engine.Index(newUid("1"), doc, SequenceNumbersService.UNASSIGNED_SEQ_NO, 2L, VersionType.INTERNAL, PRIMARY, 0);
         try {
             engine.index(index);
             fail();
@@ -1221,11 +1179,7 @@
 
         engine.flush();
 
-<<<<<<< HEAD
-        Engine.Delete delete = new Engine.Delete("test", "1", newUid("1"), SequenceNumbersService.UNASSIGNED_SEQ_NO, 1l, VersionType.INTERNAL, PRIMARY, 0, false);
-=======
-        Engine.Delete delete = new Engine.Delete("test", "1", newUid("1"), 1L, VersionType.INTERNAL, PRIMARY, 0, false);
->>>>>>> b5aee207
+        Engine.Delete delete = new Engine.Delete("test", "1", newUid("1"), SequenceNumbersService.UNASSIGNED_SEQ_NO, 1L, VersionType.INTERNAL, PRIMARY, 0, false);
         try {
             engine.delete(delete);
             fail();
@@ -1234,11 +1188,7 @@
         }
 
         // future versions should not work as well
-<<<<<<< HEAD
-        delete = new Engine.Delete("test", "1", newUid("1"), SequenceNumbersService.UNASSIGNED_SEQ_NO, 3l, VersionType.INTERNAL, PRIMARY, 0, false);
-=======
-        delete = new Engine.Delete("test", "1", newUid("1"), 3L, VersionType.INTERNAL, PRIMARY, 0, false);
->>>>>>> b5aee207
+        delete = new Engine.Delete("test", "1", newUid("1"), SequenceNumbersService.UNASSIGNED_SEQ_NO, 3L, VersionType.INTERNAL, PRIMARY, 0, false);
         try {
             engine.delete(delete);
             fail();
@@ -1249,22 +1199,14 @@
         engine.flush();
 
         // now actually delete
-<<<<<<< HEAD
-        delete = new Engine.Delete("test", "1", newUid("1"), SequenceNumbersService.UNASSIGNED_SEQ_NO, 2l, VersionType.INTERNAL, PRIMARY, 0, false);
-=======
-        delete = new Engine.Delete("test", "1", newUid("1"), 2L, VersionType.INTERNAL, PRIMARY, 0, false);
->>>>>>> b5aee207
+        delete = new Engine.Delete("test", "1", newUid("1"), SequenceNumbersService.UNASSIGNED_SEQ_NO, 2L, VersionType.INTERNAL, PRIMARY, 0, false);
         engine.delete(delete);
         assertThat(delete.version(), equalTo(3L));
 
         engine.flush();
 
         // now check if we can index to a delete doc with version
-<<<<<<< HEAD
-        index = new Engine.Index(newUid("1"), doc, SequenceNumbersService.UNASSIGNED_SEQ_NO, 2l, VersionType.INTERNAL, PRIMARY, 0);
-=======
-        index = new Engine.Index(newUid("1"), doc, 2L, VersionType.INTERNAL, PRIMARY, 0);
->>>>>>> b5aee207
+        index = new Engine.Index(newUid("1"), doc, SequenceNumbersService.UNASSIGNED_SEQ_NO, 2L, VersionType.INTERNAL, PRIMARY, 0);
         try {
             engine.index(index);
             fail();
@@ -1325,11 +1267,7 @@
         assertThat(index.version(), equalTo(2L));
 
         // now, the old one should not work
-<<<<<<< HEAD
-        index = new Engine.Index(newUid("1"), doc, index.seqNo(), 1l, VersionType.INTERNAL.versionTypeForReplicationAndRecovery(), REPLICA, 0);
-=======
-        index = new Engine.Index(newUid("1"), doc, 1L, VersionType.INTERNAL.versionTypeForReplicationAndRecovery(), REPLICA, 0);
->>>>>>> b5aee207
+        index = new Engine.Index(newUid("1"), doc, index.seqNo(), 1L, VersionType.INTERNAL.versionTypeForReplicationAndRecovery(), REPLICA, 0);
         try {
             replicaEngine.index(index);
             fail();
@@ -1339,11 +1277,7 @@
 
         // second version on replica should fail as well
         try {
-<<<<<<< HEAD
-            index = new Engine.Index(newUid("1"), doc, index.seqNo(), 2l
-=======
-            index = new Engine.Index(newUid("1"), doc, 2L
->>>>>>> b5aee207
+            index = new Engine.Index(newUid("1"), doc, index.seqNo(), 2L
                     , VersionType.INTERNAL.versionTypeForReplicationAndRecovery(), REPLICA, 0);
             replicaEngine.index(index);
             assertThat(index.version(), equalTo(2L));
@@ -1359,11 +1293,7 @@
         assertThat(index.version(), equalTo(1L));
 
         // apply the first index to the replica, should work fine
-<<<<<<< HEAD
-        index = new Engine.Index(newUid("1"), doc, index.seqNo(), 1l
-=======
-        index = new Engine.Index(newUid("1"), doc, 1L
->>>>>>> b5aee207
+        index = new Engine.Index(newUid("1"), doc, index.seqNo(), 1L
                 , VersionType.INTERNAL.versionTypeForReplicationAndRecovery(), REPLICA, 0);
         replicaEngine.index(index);
         assertThat(index.version(), equalTo(1L));
@@ -1379,22 +1309,14 @@
         assertThat(delete.version(), equalTo(3L));
 
         // apply the delete on the replica (skipping the second index)
-<<<<<<< HEAD
-        delete = new Engine.Delete("test", "1", newUid("1"), delete.seqNo(), 3l
-=======
-        delete = new Engine.Delete("test", "1", newUid("1"), 3L
->>>>>>> b5aee207
+        delete = new Engine.Delete("test", "1", newUid("1"), delete.seqNo(), 3L
                 , VersionType.INTERNAL.versionTypeForReplicationAndRecovery(), REPLICA, 0, false);
         replicaEngine.delete(delete);
         assertThat(delete.version(), equalTo(3L));
 
         // second time delete with same version should fail
         try {
-<<<<<<< HEAD
-            delete = new Engine.Delete("test", "1", newUid("1"), delete.seqNo(), 3l
-=======
-            delete = new Engine.Delete("test", "1", newUid("1"), 3L
->>>>>>> b5aee207
+            delete = new Engine.Delete("test", "1", newUid("1"), delete.seqNo(), 3L
                     , VersionType.INTERNAL.versionTypeForReplicationAndRecovery(), REPLICA, 0, false);
             replicaEngine.delete(delete);
             fail("excepted VersionConflictEngineException to be thrown");
@@ -1404,11 +1326,7 @@
 
         // now do the second index on the replica, it should fail
         try {
-<<<<<<< HEAD
-            index = new Engine.Index(newUid("1"), doc, index.seqNo(), 2l, VersionType.INTERNAL.versionTypeForReplicationAndRecovery(), REPLICA, 0);
-=======
-            index = new Engine.Index(newUid("1"), doc, 2L, VersionType.INTERNAL.versionTypeForReplicationAndRecovery(), REPLICA, 0);
->>>>>>> b5aee207
+            index = new Engine.Index(newUid("1"), doc, index.seqNo(), 2L, VersionType.INTERNAL.versionTypeForReplicationAndRecovery(), REPLICA, 0);
             replicaEngine.index(index);
             fail("excepted VersionConflictEngineException to be thrown");
         } catch (VersionConflictEngineException e) {
@@ -1709,44 +1627,6 @@
         assertEquals(currentIndexWriterConfig.getCodec().getName(), codecService.codec(codecName).getName());
     }
 
-<<<<<<< HEAD
-    // #10312
-    public void testDeletesAloneCanTriggerRefresh() throws Exception {
-        try (Store store = createStore();
-             Engine engine = new InternalEngine(config(defaultSettings, store, createTempDir(), new MergeSchedulerConfig(defaultSettings), newMergePolicy()),
-                     false)) {
-            engine.config().setIndexingBufferSize(new ByteSizeValue(1, ByteSizeUnit.KB));
-            for (int i = 0; i < 100; i++) {
-                String id = Integer.toString(i);
-                ParsedDocument doc = testParsedDocument(id, id, "test", null, -1, -1, testDocument(), B_1, null);
-                engine.index(new Engine.Index(newUid(id), doc, SequenceNumbersService.UNASSIGNED_SEQ_NO, 2, VersionType.EXTERNAL, Engine.Operation.Origin.PRIMARY, System.nanoTime()));
-            }
-
-            // Force merge so we know all merges are done before we start deleting:
-            engine.forceMerge(true, 1, false, false, false);
-
-            Searcher s = engine.acquireSearcher("test");
-            final long version1 = ((DirectoryReader) s.reader()).getVersion();
-            s.close();
-            for (int i = 0; i < 100; i++) {
-                String id = Integer.toString(i);
-                engine.delete(new Engine.Delete("test", id, newUid(id), SequenceNumbersService.UNASSIGNED_SEQ_NO, 10, VersionType.EXTERNAL, Engine.Operation.Origin.PRIMARY, System.nanoTime(), false));
-            }
-
-            // We must assertBusy because refresh due to version map being full is done in background (REFRESH) thread pool:
-            assertBusy(() -> {
-                Searcher s2 = engine.acquireSearcher("test");
-                long version2 = ((DirectoryReader) s2.reader()).getVersion();
-                s2.close();
-
-                // 100 buffered deletes will easily exceed 25% of our 1 KB indexing buffer so it should have forced a refresh:
-                assertThat(version2, greaterThan(version1));
-            });
-        }
-    }
-
-=======
->>>>>>> b5aee207
     public void testMissingTranslog() throws IOException {
         // test that we can force start the engine , even if the translog is missing.
         engine.close();
