/*
 * Licensed to Elasticsearch under one or more contributor
 * license agreements. See the NOTICE file distributed with
 * this work for additional information regarding copyright
 * ownership. Elasticsearch licenses this file to you under
 * the Apache License, Version 2.0 (the "License"); you may
 * not use this file except in compliance with the License.
 * You may obtain a copy of the License at
 *
 *    http://www.apache.org/licenses/LICENSE-2.0
 *
 * Unless required by applicable law or agreed to in writing,
 * software distributed under the License is distributed on an
 * "AS IS" BASIS, WITHOUT WARRANTIES OR CONDITIONS OF ANY
 * KIND, either express or implied.  See the License for the
 * specific language governing permissions and limitations
 * under the License.
 */

package org.elasticsearch.index.query;

import org.elasticsearch.common.xcontent.XContentBuilder;

import java.io.IOException;

/**
 * A Query that matches documents containing terms with a specified prefix.
 */
public class PrefixQueryBuilder extends MultiTermQueryBuilder implements BoostableQueryBuilder<PrefixQueryBuilder> {

    public static final String NAME = "prefix";

    private final String name;

    private final String prefix;

    private float boost = -1;

    private String rewrite;

    private String queryName;

    static final PrefixQueryBuilder PROTOTYPE = new PrefixQueryBuilder(null, null);

    /**
     * A Query that matches documents containing terms with a specified prefix.
     *
     * @param name   The name of the field
     * @param prefix The prefix query
     */
    public PrefixQueryBuilder(String name, String prefix) {
        this.name = name;
        this.prefix = prefix;
    }

    /**
     * Sets the boost for this query.  Documents matching this query will (in addition to the normal
     * weightings) have their score multiplied by the boost provided.
     */
    @Override
    public PrefixQueryBuilder boost(float boost) {
        this.boost = boost;
        return this;
    }

    public PrefixQueryBuilder rewrite(String rewrite) {
        this.rewrite = rewrite;
        return this;
    }

    /**
     * Sets the query name for the filter that can be used when searching for matched_filters per hit.
     */
    public PrefixQueryBuilder queryName(String queryName) {
        this.queryName = queryName;
        return this;
    }

    @Override
    public void doXContent(XContentBuilder builder, Params params) throws IOException {
<<<<<<< HEAD
        builder.startObject(NAME);
        if (boost == -1 && rewrite == null && queryName != null) {
=======
        builder.startObject(PrefixQueryParser.NAME);
        if (boost == -1 && rewrite == null && queryName == null) {
>>>>>>> f4a143d1
            builder.field(name, prefix);
        } else {
            builder.startObject(name);
            builder.field("prefix", prefix);
            if (boost != -1) {
                builder.field("boost", boost);
            }
            if (rewrite != null) {
                builder.field("rewrite", rewrite);
            }
            if (queryName != null) {
                builder.field("_name", queryName);
            }
            builder.endObject();
        }
        builder.endObject();
    }

    @Override
    public String queryId() {
        return NAME;
    }
}<|MERGE_RESOLUTION|>--- conflicted
+++ resolved
@@ -78,13 +78,8 @@
 
     @Override
     public void doXContent(XContentBuilder builder, Params params) throws IOException {
-<<<<<<< HEAD
         builder.startObject(NAME);
-        if (boost == -1 && rewrite == null && queryName != null) {
-=======
-        builder.startObject(PrefixQueryParser.NAME);
         if (boost == -1 && rewrite == null && queryName == null) {
->>>>>>> f4a143d1
             builder.field(name, prefix);
         } else {
             builder.startObject(name);
