/*
 * Licensed to Elasticsearch under one or more contributor
 * license agreements. See the NOTICE file distributed with
 * this work for additional information regarding copyright
 * ownership. Elasticsearch licenses this file to you under
 * the Apache License, Version 2.0 (the "License"); you may
 * not use this file except in compliance with the License.
 * You may obtain a copy of the License at
 *
 *    http://www.apache.org/licenses/LICENSE-2.0
 *
 * Unless required by applicable law or agreed to in writing,
 * software distributed under the License is distributed on an
 * "AS IS" BASIS, WITHOUT WARRANTIES OR CONDITIONS OF ANY
 * KIND, either express or implied.  See the License for the
 * specific language governing permissions and limitations
 * under the License.
 */

package org.elasticsearch.index.query;

import com.google.common.collect.Sets;

import org.apache.lucene.analysis.Analyzer;
import org.apache.lucene.queries.TermsQuery;
import org.apache.lucene.search.BooleanClause;
import org.apache.lucene.search.BooleanQuery;
import org.apache.lucene.search.Query;
import org.apache.lucene.util.BytesRef;
import org.elasticsearch.action.termvectors.MultiTermVectorsResponse;
import org.elasticsearch.common.Nullable;
import org.elasticsearch.common.ParseField;
import org.elasticsearch.common.Strings;
import org.elasticsearch.common.inject.Inject;
import org.elasticsearch.common.lucene.search.MoreLikeThisQuery;
import org.elasticsearch.common.xcontent.XContentParser;
import org.elasticsearch.index.analysis.Analysis;
import org.elasticsearch.index.mapper.MappedFieldType;
import org.elasticsearch.index.mapper.internal.UidFieldMapper;
import org.elasticsearch.index.query.MoreLikeThisQueryBuilder.Item;
import org.elasticsearch.index.search.morelikethis.MoreLikeThisFetchService;
import org.elasticsearch.search.internal.SearchContext;

import java.io.IOException;
import java.util.*;

import static org.elasticsearch.index.mapper.Uid.createUidAsBytes;

/**
 * Parser for the The More Like This Query (MLT Query) which finds documents that are "like" a given set of documents.
 *
 * The documents are provided as a set of strings and/or a list of {@link Item}.
 */
public class MoreLikeThisQueryParser extends BaseQueryParserTemp {

    private MoreLikeThisFetchService fetchService = null;

    public interface Field {
        ParseField FIELDS = new ParseField("fields");
        ParseField LIKE = new ParseField("like");
        ParseField UNLIKE = new ParseField("unlike");
        ParseField LIKE_TEXT = new ParseField("like_text").withAllDeprecated("like");
        ParseField IDS = new ParseField("ids").withAllDeprecated("like");
        ParseField DOCS = new ParseField("docs").withAllDeprecated("like");
        ParseField MAX_QUERY_TERMS = new ParseField("max_query_terms");
        ParseField MIN_TERM_FREQ = new ParseField("min_term_freq");
        ParseField MIN_DOC_FREQ = new ParseField("min_doc_freq");
        ParseField MAX_DOC_FREQ = new ParseField("max_doc_freq");
        ParseField MIN_WORD_LENGTH = new ParseField("min_word_length", "min_word_len");
        ParseField MAX_WORD_LENGTH = new ParseField("max_word_length", "max_word_len");
        ParseField STOP_WORDS = new ParseField("stop_words");
        ParseField ANALYZER = new ParseField("analyzer");
        ParseField MINIMUM_SHOULD_MATCH = new ParseField("minimum_should_match");
        ParseField BOOST_TERMS = new ParseField("boost_terms");
        ParseField INCLUDE = new ParseField("include");
        ParseField FAIL_ON_UNSUPPORTED_FIELD = new ParseField("fail_on_unsupported_field");
    }

    public MoreLikeThisQueryParser() {

    }

    @Inject(optional = true)
    public void setFetchService(@Nullable MoreLikeThisFetchService fetchService) {
        this.fetchService = fetchService;
    }

    @Override
    public String[] names() {
        return new String[]{MoreLikeThisQueryBuilder.NAME, "more_like_this", "moreLikeThis"};
    }

    @Override
    public Query parse(QueryShardContext context) throws IOException, QueryParsingException {
        QueryParseContext parseContext = context.parseContext();
        XContentParser parser = parseContext.parser();

        MoreLikeThisQuery mltQuery = new MoreLikeThisQuery();
<<<<<<< HEAD
        mltQuery.setSimilarity(context.searchSimilarity());
        Analyzer analyzer = null;
=======
        mltQuery.setSimilarity(parseContext.searchSimilarity());

        List<String> likeTexts = new ArrayList<>();
        List<String> unlikeTexts = new ArrayList<>();
        List<Item> likeItems = new ArrayList<>();
        List<Item> unlikeItems = new ArrayList<>();

>>>>>>> 73d84e47
        List<String> moreLikeFields = null;
        Analyzer analyzer = null;
        boolean include = false;

        boolean failOnUnsupportedField = true;
        String queryName = null;

        XContentParser.Token token;
        String currentFieldName = null;
        while ((token = parser.nextToken()) != XContentParser.Token.END_OBJECT) {
            if (token == XContentParser.Token.FIELD_NAME) {
                currentFieldName = parser.currentName();
            } else if (token.isValue()) {
                if (parseContext.parseFieldMatcher().match(currentFieldName, Field.LIKE)) {
                    parseLikeField(parseContext, likeTexts, likeItems);
                } else if (parseContext.parseFieldMatcher().match(currentFieldName, Field.UNLIKE)) {
                    parseLikeField(parseContext, unlikeTexts, unlikeItems);
                } else if (parseContext.parseFieldMatcher().match(currentFieldName, Field.LIKE_TEXT)) {
                    likeTexts.add(parser.text());
                } else if (parseContext.parseFieldMatcher().match(currentFieldName, Field.MAX_QUERY_TERMS)) {
                    mltQuery.setMaxQueryTerms(parser.intValue());
                } else if (parseContext.parseFieldMatcher().match(currentFieldName, Field.MIN_TERM_FREQ)) {
                    mltQuery.setMinTermFrequency(parser.intValue());
                } else if (parseContext.parseFieldMatcher().match(currentFieldName, Field.MIN_DOC_FREQ)) {
                    mltQuery.setMinDocFreq(parser.intValue());
                } else if (parseContext.parseFieldMatcher().match(currentFieldName, Field.MAX_DOC_FREQ)) {
                    mltQuery.setMaxDocFreq(parser.intValue());
                } else if (parseContext.parseFieldMatcher().match(currentFieldName, Field.MIN_WORD_LENGTH)) {
                    mltQuery.setMinWordLen(parser.intValue());
                } else if (parseContext.parseFieldMatcher().match(currentFieldName, Field.MAX_WORD_LENGTH)) {
                    mltQuery.setMaxWordLen(parser.intValue());
                } else if (parseContext.parseFieldMatcher().match(currentFieldName, Field.ANALYZER)) {
                    analyzer = parseContext.analysisService().analyzer(parser.text());
                } else if (parseContext.parseFieldMatcher().match(currentFieldName, Field.MINIMUM_SHOULD_MATCH)) {
                    mltQuery.setMinimumShouldMatch(parser.text());
                } else if (parseContext.parseFieldMatcher().match(currentFieldName, Field.BOOST_TERMS)) {
                    float boostFactor = parser.floatValue();
                    if (boostFactor != 0) {
                        mltQuery.setBoostTerms(true);
                        mltQuery.setBoostTermsFactor(boostFactor);
                    }
<<<<<<< HEAD
                } else if (parseContext.parseFieldMatcher().match(currentFieldName, Fields.MINIMUM_SHOULD_MATCH)) {
                    mltQuery.setMinimumShouldMatch(parser.text());
                } else if ("analyzer".equals(currentFieldName)) {
                    analyzer = context.analysisService().analyzer(parser.text());
=======
                } else if (parseContext.parseFieldMatcher().match(currentFieldName, Field.INCLUDE)) {
                    include = parser.booleanValue();
                } else if (parseContext.parseFieldMatcher().match(currentFieldName, Field.FAIL_ON_UNSUPPORTED_FIELD)) {
                    failOnUnsupportedField = parser.booleanValue();
>>>>>>> 73d84e47
                } else if ("boost".equals(currentFieldName)) {
                    mltQuery.setBoost(parser.floatValue());
                } else if ("_name".equals(currentFieldName)) {
                    queryName = parser.text();
                } else {
                    throw new QueryParsingException(parseContext, "[mlt] query does not support [" + currentFieldName + "]");
                }
            } else if (token == XContentParser.Token.START_ARRAY) {
                if (parseContext.parseFieldMatcher().match(currentFieldName, Field.FIELDS)) {
                    moreLikeFields = new LinkedList<>();
                    while ((token = parser.nextToken()) != XContentParser.Token.END_ARRAY) {
                        String field = parser.text();
                        MappedFieldType fieldType = context.fieldMapper(field);
                        moreLikeFields.add(fieldType == null ? field : fieldType.names().indexName());
                    }
                } else if (parseContext.parseFieldMatcher().match(currentFieldName, Field.LIKE)) {
                    while ((token = parser.nextToken()) != XContentParser.Token.END_ARRAY) {
                        parseLikeField(parseContext, likeTexts, likeItems);
                    }
                } else if (parseContext.parseFieldMatcher().match(currentFieldName, Field.UNLIKE)) {
                    while ((token = parser.nextToken()) != XContentParser.Token.END_ARRAY) {
                        parseLikeField(parseContext, unlikeTexts, unlikeItems);
                    }
                } else if (parseContext.parseFieldMatcher().match(currentFieldName, Field.IDS)) {
                    while ((token = parser.nextToken()) != XContentParser.Token.END_ARRAY) {
                        if (!token.isValue()) {
                            throw new IllegalArgumentException("ids array element should only contain ids");
                        }
                        likeItems.add(new Item(null, null, parser.text()));
                    }
                } else if (parseContext.parseFieldMatcher().match(currentFieldName, Field.DOCS)) {
                    while ((token = parser.nextToken()) != XContentParser.Token.END_ARRAY) {
                        if (token != XContentParser.Token.START_OBJECT) {
                            throw new IllegalArgumentException("docs array element should include an object");
                        }
                        likeItems.add(Item.parse(parser, parseContext.parseFieldMatcher(), new Item()));
                    }
                } else if (parseContext.parseFieldMatcher().match(currentFieldName, Field.STOP_WORDS)) {
                    Set<String> stopWords = Sets.newHashSet();
                    while ((token = parser.nextToken()) != XContentParser.Token.END_ARRAY) {
                        stopWords.add(parser.text());
                    }
                    mltQuery.setStopWords(stopWords);
                } else {
                    throw new QueryParsingException(parseContext, "[mlt] query does not support [" + currentFieldName + "]");
                }
            } else if (token == XContentParser.Token.START_OBJECT) {
                if (parseContext.parseFieldMatcher().match(currentFieldName, Field.LIKE)) {
                    parseLikeField(parseContext, likeTexts, likeItems);
                } else if (parseContext.parseFieldMatcher().match(currentFieldName, Field.UNLIKE)) {
                    parseLikeField(parseContext, unlikeTexts, unlikeItems);
                } else {
                    throw new QueryParsingException(parseContext, "[mlt] query does not support [" + currentFieldName + "]");
                }
            }
        }

        if (likeTexts.isEmpty() && likeItems.isEmpty()) {
            throw new QueryParsingException(parseContext, "more_like_this requires 'like' to be specified");
        }
        if (moreLikeFields != null && moreLikeFields.isEmpty()) {
            throw new QueryParsingException(parseContext, "more_like_this requires 'fields' to be non-empty");
        }

        // set analyzer
        if (analyzer == null) {
            analyzer = context.mapperService().searchAnalyzer();
        }
        mltQuery.setAnalyzer(analyzer);

        // set like text fields
        boolean useDefaultField = (moreLikeFields == null);
        if (useDefaultField) {
            moreLikeFields = Collections.singletonList(context.defaultField());
        }

        // possibly remove unsupported fields
        removeUnsupportedFields(moreLikeFields, analyzer, failOnUnsupportedField);
        if (moreLikeFields.isEmpty()) {
            return null;
        }
        mltQuery.setMoreLikeFields(moreLikeFields.toArray(Strings.EMPTY_ARRAY));

        // support for named query
        if (queryName != null) {
            context.addNamedQuery(queryName, mltQuery);
        }

        // handle like texts
        if (!likeTexts.isEmpty()) {
            mltQuery.setLikeText(likeTexts);
        }
        if (!unlikeTexts.isEmpty()) {
            mltQuery.setUnlikeText(unlikeTexts);
        }

        // handle items
        if (!likeItems.isEmpty()) {
<<<<<<< HEAD
            // set default index, type and fields if not specified
            MultiTermVectorsRequest items = likeItems;
            for (TermVectorsRequest item : unlikeItems) {
                items.add(item);
            }

            for (TermVectorsRequest item : items) {
                if (item.index() == null) {
                    item.index(context.index().name());
                }
                if (item.type() == null) {
                    if (context.queryTypes().size() > 1) {
                        throw new QueryParsingException(parseContext,
                                    "ambiguous type for item with id: " + item.id()
                                + " and index: " + item.index());
                    } else {
                        item.type(context.queryTypes().iterator().next());
                    }
                }
                // default fields if not present but don't override for artificial docs
                if (item.selectedFields() == null && item.doc() == null) {
                    if (useDefaultField) {
                        item.selectedFields("*");
                    } else {
                        item.selectedFields(moreLikeFields.toArray(new String[moreLikeFields.size()]));
                    }
                }
            }
            // fetching the items with multi-termvectors API
            items.copyContextAndHeadersFrom(SearchContext.current());
            MultiTermVectorsResponse responses = fetchService.fetchResponse(items);

            // getting the Fields for liked items
            mltQuery.setLikeText(MoreLikeThisFetchService.getFields(responses, likeItems));

            // getting the Fields for ignored items
            if (!unlikeItems.isEmpty()) {
                org.apache.lucene.index.Fields[] ignoreFields = MoreLikeThisFetchService.getFields(responses, unlikeItems);
                if (ignoreFields.length > 0) {
                    mltQuery.setUnlikeText(ignoreFields);
                }
            }

            BooleanQuery.Builder boolQuery = new BooleanQuery.Builder();
            boolQuery.add(mltQuery, BooleanClause.Occur.SHOULD);

            // exclude the items from the search
            if (!include) {
                handleExclude(boolQuery, likeItems);
            }
            return boolQuery.build();
=======
            return handleItems(parseContext, mltQuery, likeItems, unlikeItems, include, moreLikeFields, useDefaultField);
        } else {
            return mltQuery;
>>>>>>> 73d84e47
        }
    }

    private static void parseLikeField(QueryParseContext parseContext, List<String> texts, List<Item> items) throws IOException {
        XContentParser parser = parseContext.parser();
        if (parser.currentToken().isValue()) {
            texts.add(parser.text());
        } else if (parser.currentToken() == XContentParser.Token.START_OBJECT) {
            items.add(Item.parse(parser, parseContext.parseFieldMatcher(), new Item()));
        } else {
            throw new IllegalArgumentException("Content of 'like' parameter should either be a string or an object");
        }
    }

    private static List<String> removeUnsupportedFields(List<String> moreLikeFields, Analyzer analyzer, boolean failOnUnsupportedField) throws IOException {
        for (Iterator<String> it = moreLikeFields.iterator(); it.hasNext(); ) {
            final String fieldName = it.next();
            if (!Analysis.generatesCharacterTokenStream(analyzer, fieldName)) {
                if (failOnUnsupportedField) {
                    throw new IllegalArgumentException("more_like_this doesn't support binary/numeric fields: [" + fieldName + "]");
                } else {
                    it.remove();
                }
            }
        }
        return moreLikeFields;
    }

    private Query handleItems(QueryParseContext parseContext, MoreLikeThisQuery mltQuery, List<Item> likeItems, List<Item> unlikeItems,
                              boolean include, List<String> moreLikeFields, boolean useDefaultField) throws IOException {
        // set default index, type and fields if not specified
        for (Item item : likeItems) {
            setDefaultIndexTypeFields(parseContext, item, moreLikeFields, useDefaultField);
        }
        for (Item item : unlikeItems) {
            setDefaultIndexTypeFields(parseContext, item, moreLikeFields, useDefaultField);
        }

        // fetching the items with multi-termvectors API
        MultiTermVectorsResponse responses = fetchService.fetchResponse(likeItems, unlikeItems, SearchContext.current());

        // getting the Fields for liked items
        mltQuery.setLikeText(MoreLikeThisFetchService.getFieldsFor(responses, likeItems));

        // getting the Fields for unliked items
        if (!unlikeItems.isEmpty()) {
            org.apache.lucene.index.Fields[] unlikeFields = MoreLikeThisFetchService.getFieldsFor(responses, unlikeItems);
            if (unlikeFields.length > 0) {
                mltQuery.setUnlikeText(unlikeFields);
            }
        }

        BooleanQuery boolQuery = new BooleanQuery();
        boolQuery.add(mltQuery, BooleanClause.Occur.SHOULD);

        // exclude the items from the search
        if (!include) {
            handleExclude(boolQuery, likeItems);
        }
        return boolQuery;
    }

    private static void setDefaultIndexTypeFields(QueryParseContext parseContext, Item item, List<String> moreLikeFields,
                                                  boolean useDefaultField) {
        if (item.index() == null) {
            item.index(parseContext.index().name());
        }
        if (item.type() == null) {
            if (parseContext.queryTypes().size() > 1) {
                throw new QueryParsingException(parseContext,
                            "ambiguous type for item with id: " + item.id() + " and index: " + item.index());
            } else {
                item.type(parseContext.queryTypes().iterator().next());
            }
        }
        // default fields if not present but don't override for artificial docs
        if ((item.fields() == null || item.fields().length == 0) && item.doc() == null) {
            if (useDefaultField) {
                item.fields("*");
            } else {
                item.fields(moreLikeFields.toArray(new String[moreLikeFields.size()]));
            }
        }
    }

    private static void handleExclude(BooleanQuery boolQuery, List<Item> likeItems) {
        // artificial docs get assigned a random id and should be disregarded
        List<BytesRef> uids = new ArrayList<>();
        for (Item item : likeItems) {
            if (item.doc() != null) {
                continue;
            }
            uids.add(createUidAsBytes(item.type(), item.id()));
        }
        if (!uids.isEmpty()) {
            TermsQuery query = new TermsQuery(UidFieldMapper.NAME, uids.toArray(new BytesRef[0]));
            boolQuery.add(query, BooleanClause.Occur.MUST_NOT);
        }
    }

    @Override
    public MoreLikeThisQueryBuilder getBuilderPrototype() {
        return MoreLikeThisQueryBuilder.PROTOTYPE;
    }
}<|MERGE_RESOLUTION|>--- conflicted
+++ resolved
@@ -20,14 +20,15 @@
 package org.elasticsearch.index.query;
 
 import com.google.common.collect.Sets;
-
 import org.apache.lucene.analysis.Analyzer;
 import org.apache.lucene.queries.TermsQuery;
 import org.apache.lucene.search.BooleanClause;
 import org.apache.lucene.search.BooleanQuery;
 import org.apache.lucene.search.Query;
 import org.apache.lucene.util.BytesRef;
+import org.elasticsearch.action.termvectors.MultiTermVectorsRequest;
 import org.elasticsearch.action.termvectors.MultiTermVectorsResponse;
+import org.elasticsearch.action.termvectors.TermVectorsRequest;
 import org.elasticsearch.common.Nullable;
 import org.elasticsearch.common.ParseField;
 import org.elasticsearch.common.Strings;
@@ -96,18 +97,13 @@
         XContentParser parser = parseContext.parser();
 
         MoreLikeThisQuery mltQuery = new MoreLikeThisQuery();
-<<<<<<< HEAD
         mltQuery.setSimilarity(context.searchSimilarity());
-        Analyzer analyzer = null;
-=======
-        mltQuery.setSimilarity(parseContext.searchSimilarity());
 
         List<String> likeTexts = new ArrayList<>();
         List<String> unlikeTexts = new ArrayList<>();
         List<Item> likeItems = new ArrayList<>();
         List<Item> unlikeItems = new ArrayList<>();
 
->>>>>>> 73d84e47
         List<String> moreLikeFields = null;
         Analyzer analyzer = null;
         boolean include = false;
@@ -140,7 +136,7 @@
                 } else if (parseContext.parseFieldMatcher().match(currentFieldName, Field.MAX_WORD_LENGTH)) {
                     mltQuery.setMaxWordLen(parser.intValue());
                 } else if (parseContext.parseFieldMatcher().match(currentFieldName, Field.ANALYZER)) {
-                    analyzer = parseContext.analysisService().analyzer(parser.text());
+                    analyzer = context.analysisService().analyzer(parser.text());
                 } else if (parseContext.parseFieldMatcher().match(currentFieldName, Field.MINIMUM_SHOULD_MATCH)) {
                     mltQuery.setMinimumShouldMatch(parser.text());
                 } else if (parseContext.parseFieldMatcher().match(currentFieldName, Field.BOOST_TERMS)) {
@@ -149,17 +145,14 @@
                         mltQuery.setBoostTerms(true);
                         mltQuery.setBoostTermsFactor(boostFactor);
                     }
-<<<<<<< HEAD
-                } else if (parseContext.parseFieldMatcher().match(currentFieldName, Fields.MINIMUM_SHOULD_MATCH)) {
+                } else if (parseContext.parseFieldMatcher().match(currentFieldName, Field.MINIMUM_SHOULD_MATCH)) {
                     mltQuery.setMinimumShouldMatch(parser.text());
                 } else if ("analyzer".equals(currentFieldName)) {
                     analyzer = context.analysisService().analyzer(parser.text());
-=======
                 } else if (parseContext.parseFieldMatcher().match(currentFieldName, Field.INCLUDE)) {
                     include = parser.booleanValue();
                 } else if (parseContext.parseFieldMatcher().match(currentFieldName, Field.FAIL_ON_UNSUPPORTED_FIELD)) {
                     failOnUnsupportedField = parser.booleanValue();
->>>>>>> 73d84e47
                 } else if ("boost".equals(currentFieldName)) {
                     mltQuery.setBoost(parser.floatValue());
                 } else if ("_name".equals(currentFieldName)) {
@@ -258,63 +251,9 @@
 
         // handle items
         if (!likeItems.isEmpty()) {
-<<<<<<< HEAD
-            // set default index, type and fields if not specified
-            MultiTermVectorsRequest items = likeItems;
-            for (TermVectorsRequest item : unlikeItems) {
-                items.add(item);
-            }
-
-            for (TermVectorsRequest item : items) {
-                if (item.index() == null) {
-                    item.index(context.index().name());
-                }
-                if (item.type() == null) {
-                    if (context.queryTypes().size() > 1) {
-                        throw new QueryParsingException(parseContext,
-                                    "ambiguous type for item with id: " + item.id()
-                                + " and index: " + item.index());
-                    } else {
-                        item.type(context.queryTypes().iterator().next());
-                    }
-                }
-                // default fields if not present but don't override for artificial docs
-                if (item.selectedFields() == null && item.doc() == null) {
-                    if (useDefaultField) {
-                        item.selectedFields("*");
-                    } else {
-                        item.selectedFields(moreLikeFields.toArray(new String[moreLikeFields.size()]));
-                    }
-                }
-            }
-            // fetching the items with multi-termvectors API
-            items.copyContextAndHeadersFrom(SearchContext.current());
-            MultiTermVectorsResponse responses = fetchService.fetchResponse(items);
-
-            // getting the Fields for liked items
-            mltQuery.setLikeText(MoreLikeThisFetchService.getFields(responses, likeItems));
-
-            // getting the Fields for ignored items
-            if (!unlikeItems.isEmpty()) {
-                org.apache.lucene.index.Fields[] ignoreFields = MoreLikeThisFetchService.getFields(responses, unlikeItems);
-                if (ignoreFields.length > 0) {
-                    mltQuery.setUnlikeText(ignoreFields);
-                }
-            }
-
-            BooleanQuery.Builder boolQuery = new BooleanQuery.Builder();
-            boolQuery.add(mltQuery, BooleanClause.Occur.SHOULD);
-
-            // exclude the items from the search
-            if (!include) {
-                handleExclude(boolQuery, likeItems);
-            }
-            return boolQuery.build();
-=======
             return handleItems(parseContext, mltQuery, likeItems, unlikeItems, include, moreLikeFields, useDefaultField);
         } else {
             return mltQuery;
->>>>>>> 73d84e47
         }
     }
 
@@ -383,11 +322,11 @@
             item.index(parseContext.index().name());
         }
         if (item.type() == null) {
-            if (parseContext.queryTypes().size() > 1) {
+            if (parseContext.shardContext().queryTypes().size() > 1) {
                 throw new QueryParsingException(parseContext,
                             "ambiguous type for item with id: " + item.id() + " and index: " + item.index());
             } else {
-                item.type(parseContext.queryTypes().iterator().next());
+                item.type(parseContext.shardContext().queryTypes().iterator().next());
             }
         }
         // default fields if not present but don't override for artificial docs
