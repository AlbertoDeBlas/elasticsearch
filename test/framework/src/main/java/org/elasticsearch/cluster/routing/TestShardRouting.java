/*
 * Licensed to Elasticsearch under one or more contributor
 * license agreements. See the NOTICE file distributed with
 * this work for additional information regarding copyright
 * ownership. Elasticsearch licenses this file to you under
 * the Apache License, Version 2.0 (the "License"); you may
 * not use this file except in compliance with the License.
 * You may obtain a copy of the License at
 *
 *    http://www.apache.org/licenses/LICENSE-2.0
 *
 * Unless required by applicable law or agreed to in writing,
 * software distributed under the License is distributed on an
 * "AS IS" BASIS, WITHOUT WARRANTIES OR CONDITIONS OF ANY
 * KIND, either express or implied.  See the License for the
 * specific language governing permissions and limitations
 * under the License.
 */

package org.elasticsearch.cluster.routing;

import org.elasticsearch.cluster.metadata.IndexMetaData;
import org.elasticsearch.index.Index;
import org.elasticsearch.test.ESTestCase;

/**
 * A helper that allows to create shard routing instances within tests, while not requiring to expose
 * different simplified constructors on the ShardRouting itself.
 */
public class TestShardRouting {

<<<<<<< HEAD
    public static ShardRouting newShardRouting(String index, int shardId, String currentNodeId, long primaryTerm, boolean primary, ShardRoutingState state) {
        return newShardRouting(new Index(index, IndexMetaData.INDEX_UUID_NA_VALUE), shardId, currentNodeId, primaryTerm,primary, state);
=======
    public static ShardRouting newShardRouting(String index, int shardId, String currentNodeId, boolean primary, ShardRoutingState state) {
        return newShardRouting(new Index(index, IndexMetaData.INDEX_UUID_NA_VALUE), shardId, currentNodeId, primary, state);
>>>>>>> b8227a72
    }

    public static ShardRouting newShardRouting(Index index, int shardId, String currentNodeId, long primaryTerm, boolean primary, ShardRoutingState state) {
        return new ShardRouting(index, shardId, currentNodeId, null, null, primaryTerm, primary, state, buildUnassignedInfo(state), buildAllocationId(state), true, -1);
    }

    public static ShardRouting newShardRouting(String index, int shardId, String currentNodeId, String relocatingNodeId, long primaryTerm, boolean primary, ShardRoutingState state) {
        return newShardRouting(new Index(index, IndexMetaData.INDEX_UUID_NA_VALUE), shardId, currentNodeId, relocatingNodeId, primaryTerm, primary, state);
    }

    public static ShardRouting newShardRouting(Index index, int shardId, String currentNodeId, String relocatingNodeId, long primaryTerm, boolean primary, ShardRoutingState state) {
        return new ShardRouting(index, shardId, currentNodeId, relocatingNodeId, null, primaryTerm, primary, state, buildUnassignedInfo(state), buildAllocationId(state), true, -1);
    }

    public static ShardRouting newShardRouting(String index, int shardId, String currentNodeId, String relocatingNodeId, long primaryTerm, boolean primary, ShardRoutingState state, AllocationId allocationId) {
        return newShardRouting(new Index(index, IndexMetaData.INDEX_UUID_NA_VALUE), shardId, currentNodeId, relocatingNodeId, primaryTerm, primary, state, allocationId);
    }

    public static ShardRouting newShardRouting(Index index, int shardId, String currentNodeId, String relocatingNodeId, long primaryTerm, boolean primary, ShardRoutingState state, AllocationId allocationId) {
        return new ShardRouting(index, shardId, currentNodeId, relocatingNodeId, null, primaryTerm, primary, state, buildUnassignedInfo(state), allocationId, true, -1);
    }

    public static ShardRouting newShardRouting(String index, int shardId, String currentNodeId, String relocatingNodeId, RestoreSource restoreSource, long primaryTerm, boolean primary, ShardRoutingState state) {
        return newShardRouting(new Index(index, IndexMetaData.INDEX_UUID_NA_VALUE), shardId, currentNodeId, relocatingNodeId, restoreSource, primaryTerm, primary, state);
    }

    public static ShardRouting newShardRouting(Index index, int shardId, String currentNodeId, String relocatingNodeId, RestoreSource restoreSource, long primaryTerm, boolean primary, ShardRoutingState state) {
        return new ShardRouting(index, shardId, currentNodeId, relocatingNodeId, restoreSource, primaryTerm, primary, state, buildUnassignedInfo(state), buildAllocationId(state), true, -1);
    }

    public static ShardRouting newShardRouting(String index, int shardId, String currentNodeId,
                                               String relocatingNodeId, RestoreSource restoreSource, long primaryTerm, boolean primary,
                                               ShardRoutingState state, UnassignedInfo unassignedInfo) {
        return newShardRouting(new Index(index, IndexMetaData.INDEX_UUID_NA_VALUE), shardId, currentNodeId, relocatingNodeId, restoreSource, primaryTerm, primary, state, unassignedInfo);
    }

    public static ShardRouting newShardRouting(Index index, int shardId, String currentNodeId,
                                               String relocatingNodeId, RestoreSource restoreSource, long primaryTerm, boolean primary,
                                               ShardRoutingState state, UnassignedInfo unassignedInfo) {
        return new ShardRouting(index, shardId, currentNodeId, relocatingNodeId, restoreSource, primaryTerm, primary, state, unassignedInfo, buildAllocationId(state), true, -1);
    }

    public static void relocate(ShardRouting shardRouting, String relocatingNodeId, long expectedShardSize) {
        shardRouting.relocate(relocatingNodeId, expectedShardSize);
    }

    private static AllocationId buildAllocationId(ShardRoutingState state) {
        switch (state) {
            case UNASSIGNED:
                return null;
            case INITIALIZING:
            case STARTED:
                return AllocationId.newInitializing();
            case RELOCATING:
                AllocationId allocationId = AllocationId.newInitializing();
                return AllocationId.newRelocation(allocationId);
            default:
                throw new IllegalStateException("illegal state");
        }
    }

    private static UnassignedInfo buildUnassignedInfo(ShardRoutingState state) {
        switch (state) {
            case UNASSIGNED:
            case INITIALIZING:
                return new UnassignedInfo(ESTestCase.randomFrom(UnassignedInfo.Reason.values()), "auto generated for test");
            case STARTED:
            case RELOCATING:
                return null;
            default:
                throw new IllegalStateException("illegal state");
        }
    }
}<|MERGE_RESOLUTION|>--- conflicted
+++ resolved
@@ -29,53 +29,48 @@
  */
 public class TestShardRouting {
 
-<<<<<<< HEAD
-    public static ShardRouting newShardRouting(String index, int shardId, String currentNodeId, long primaryTerm, boolean primary, ShardRoutingState state) {
-        return newShardRouting(new Index(index, IndexMetaData.INDEX_UUID_NA_VALUE), shardId, currentNodeId, primaryTerm,primary, state);
-=======
     public static ShardRouting newShardRouting(String index, int shardId, String currentNodeId, boolean primary, ShardRoutingState state) {
         return newShardRouting(new Index(index, IndexMetaData.INDEX_UUID_NA_VALUE), shardId, currentNodeId, primary, state);
->>>>>>> b8227a72
     }
 
-    public static ShardRouting newShardRouting(Index index, int shardId, String currentNodeId, long primaryTerm, boolean primary, ShardRoutingState state) {
-        return new ShardRouting(index, shardId, currentNodeId, null, null, primaryTerm, primary, state, buildUnassignedInfo(state), buildAllocationId(state), true, -1);
+    public static ShardRouting newShardRouting(Index index, int shardId, String currentNodeId, boolean primary, ShardRoutingState state) {
+        return new ShardRouting(index, shardId, currentNodeId, null, null, primary, state, buildUnassignedInfo(state), buildAllocationId(state), true, -1);
     }
 
-    public static ShardRouting newShardRouting(String index, int shardId, String currentNodeId, String relocatingNodeId, long primaryTerm, boolean primary, ShardRoutingState state) {
-        return newShardRouting(new Index(index, IndexMetaData.INDEX_UUID_NA_VALUE), shardId, currentNodeId, relocatingNodeId, primaryTerm, primary, state);
+    public static ShardRouting newShardRouting(String index, int shardId, String currentNodeId, String relocatingNodeId, boolean primary, ShardRoutingState state) {
+        return newShardRouting(new Index(index, IndexMetaData.INDEX_UUID_NA_VALUE), shardId, currentNodeId, relocatingNodeId, primary, state);
     }
 
-    public static ShardRouting newShardRouting(Index index, int shardId, String currentNodeId, String relocatingNodeId, long primaryTerm, boolean primary, ShardRoutingState state) {
-        return new ShardRouting(index, shardId, currentNodeId, relocatingNodeId, null, primaryTerm, primary, state, buildUnassignedInfo(state), buildAllocationId(state), true, -1);
+    public static ShardRouting newShardRouting(Index index, int shardId, String currentNodeId, String relocatingNodeId, boolean primary, ShardRoutingState state) {
+        return new ShardRouting(index, shardId, currentNodeId, relocatingNodeId, null, primary, state, buildUnassignedInfo(state), buildAllocationId(state), true, -1);
     }
 
-    public static ShardRouting newShardRouting(String index, int shardId, String currentNodeId, String relocatingNodeId, long primaryTerm, boolean primary, ShardRoutingState state, AllocationId allocationId) {
-        return newShardRouting(new Index(index, IndexMetaData.INDEX_UUID_NA_VALUE), shardId, currentNodeId, relocatingNodeId, primaryTerm, primary, state, allocationId);
+    public static ShardRouting newShardRouting(String index, int shardId, String currentNodeId, String relocatingNodeId, boolean primary, ShardRoutingState state, AllocationId allocationId) {
+        return newShardRouting(new Index(index, IndexMetaData.INDEX_UUID_NA_VALUE), shardId, currentNodeId, relocatingNodeId, primary, state, allocationId);
     }
 
-    public static ShardRouting newShardRouting(Index index, int shardId, String currentNodeId, String relocatingNodeId, long primaryTerm, boolean primary, ShardRoutingState state, AllocationId allocationId) {
-        return new ShardRouting(index, shardId, currentNodeId, relocatingNodeId, null, primaryTerm, primary, state, buildUnassignedInfo(state), allocationId, true, -1);
+    public static ShardRouting newShardRouting(Index index, int shardId, String currentNodeId, String relocatingNodeId, boolean primary, ShardRoutingState state, AllocationId allocationId) {
+        return new ShardRouting(index, shardId, currentNodeId, relocatingNodeId, null, primary, state, buildUnassignedInfo(state), allocationId, true, -1);
     }
 
-    public static ShardRouting newShardRouting(String index, int shardId, String currentNodeId, String relocatingNodeId, RestoreSource restoreSource, long primaryTerm, boolean primary, ShardRoutingState state) {
-        return newShardRouting(new Index(index, IndexMetaData.INDEX_UUID_NA_VALUE), shardId, currentNodeId, relocatingNodeId, restoreSource, primaryTerm, primary, state);
+    public static ShardRouting newShardRouting(String index, int shardId, String currentNodeId, String relocatingNodeId, RestoreSource restoreSource, boolean primary, ShardRoutingState state) {
+        return newShardRouting(new Index(index, IndexMetaData.INDEX_UUID_NA_VALUE), shardId, currentNodeId, relocatingNodeId, restoreSource, primary, state);
     }
 
-    public static ShardRouting newShardRouting(Index index, int shardId, String currentNodeId, String relocatingNodeId, RestoreSource restoreSource, long primaryTerm, boolean primary, ShardRoutingState state) {
-        return new ShardRouting(index, shardId, currentNodeId, relocatingNodeId, restoreSource, primaryTerm, primary, state, buildUnassignedInfo(state), buildAllocationId(state), true, -1);
+    public static ShardRouting newShardRouting(Index index, int shardId, String currentNodeId, String relocatingNodeId, RestoreSource restoreSource, boolean primary, ShardRoutingState state) {
+        return new ShardRouting(index, shardId, currentNodeId, relocatingNodeId, restoreSource, primary, state, buildUnassignedInfo(state), buildAllocationId(state), true, -1);
     }
 
     public static ShardRouting newShardRouting(String index, int shardId, String currentNodeId,
-                                               String relocatingNodeId, RestoreSource restoreSource, long primaryTerm, boolean primary,
-                                               ShardRoutingState state, UnassignedInfo unassignedInfo) {
-        return newShardRouting(new Index(index, IndexMetaData.INDEX_UUID_NA_VALUE), shardId, currentNodeId, relocatingNodeId, restoreSource, primaryTerm, primary, state, unassignedInfo);
+                                               String relocatingNodeId, RestoreSource restoreSource, boolean primary, ShardRoutingState state,
+                                               UnassignedInfo unassignedInfo) {
+        return newShardRouting(new Index(index, IndexMetaData.INDEX_UUID_NA_VALUE), shardId, currentNodeId, relocatingNodeId, restoreSource, primary, state, unassignedInfo);
     }
 
     public static ShardRouting newShardRouting(Index index, int shardId, String currentNodeId,
-                                               String relocatingNodeId, RestoreSource restoreSource, long primaryTerm, boolean primary,
-                                               ShardRoutingState state, UnassignedInfo unassignedInfo) {
-        return new ShardRouting(index, shardId, currentNodeId, relocatingNodeId, restoreSource, primaryTerm, primary, state, unassignedInfo, buildAllocationId(state), true, -1);
+                                               String relocatingNodeId, RestoreSource restoreSource, boolean primary, ShardRoutingState state,
+                                               UnassignedInfo unassignedInfo) {
+        return new ShardRouting(index, shardId, currentNodeId, relocatingNodeId, restoreSource, primary, state, unassignedInfo, buildAllocationId(state), true, -1);
     }
 
     public static void relocate(ShardRouting shardRouting, String relocatingNodeId, long expectedShardSize) {
